//! Create interactive, native cross-platform applications for WGPU.
mod state;
mod window_manager;

pub use state::State;

use crate::conversion;
use crate::core;
use crate::core::mouse;
use crate::core::renderer;
use crate::core::widget::operation;
use crate::core::window;
use crate::core::{Point, Size};
use crate::debug;
use crate::futures::futures::channel::mpsc;
use crate::futures::futures::channel::oneshot;
use crate::futures::futures::executor;
use crate::futures::futures::task;
use crate::futures::futures::{Future, StreamExt};
use crate::futures::{Executor, Runtime, Subscription};
use crate::graphics;
use crate::graphics::{compositor, Compositor};
use crate::multi_window::window_manager::WindowManager;
use crate::runtime::command::{self, Command};
use crate::runtime::multi_window::Program;
use crate::runtime::user_interface::{self, UserInterface};
<<<<<<< HEAD
use crate::style::application::StyleSheet;
=======
use crate::runtime::Debug;
>>>>>>> 718fe5b7
use crate::{Clipboard, Error, Proxy, Settings};

pub use crate::application::{default, Appearance, DefaultStyle};

use rustc_hash::FxHashMap;
use std::mem::ManuallyDrop;
use std::sync::Arc;
use std::time::Instant;

/// An interactive, native, cross-platform, multi-windowed application.
///
/// This trait is the main entrypoint of multi-window Iced. Once implemented, you can run
/// your GUI application by simply calling [`run`]. It will run in
/// its own window.
///
/// An [`Application`] can execute asynchronous actions by returning a
/// [`Command`] in some of its methods.
///
/// When using an [`Application`] with the `debug` feature enabled, a debug view
/// can be toggled by pressing `F12`.
pub trait Application: Program
where
    Self::Theme: DefaultStyle,
{
    /// The data needed to initialize your [`Application`].
    type Flags;

    /// Initializes the [`Application`] with the flags provided to
    /// [`run`] as part of the [`Settings`].
    ///
    /// Here is where you should return the initial state of your app.
    ///
    /// Additionally, you can return a [`Command`] if you need to perform some
    /// async action in the background on startup. This is useful if you want to
    /// load state from a file, perform an initial HTTP request, etc.
    fn new(flags: Self::Flags) -> (Self, Command<Self::Message>);

    /// Returns the current title of the [`Application`].
    ///
    /// This title can be dynamic! The runtime will automatically update the
    /// title of your application when necessary.
    fn title(&self, window: window::Id) -> String;

    /// Returns the current `Theme` of the [`Application`].
    fn theme(&self, window: window::Id) -> Self::Theme;

    /// Returns the `Style` variation of the `Theme`.
    fn style(&self, theme: &Self::Theme) -> Appearance {
        theme.default_style()
    }

    /// Returns the event `Subscription` for the current state of the
    /// application.
    ///
    /// The messages produced by the `Subscription` will be handled by
    /// [`update`](#tymethod.update).
    ///
    /// A `Subscription` will be kept alive as long as you keep returning it!
    ///
    /// By default, it returns an empty subscription.
    fn subscription(&self) -> Subscription<Self::Message> {
        Subscription::none()
    }

    /// Returns the scale factor of the window of the [`Application`].
    ///
    /// It can be used to dynamically control the size of the UI at runtime
    /// (i.e. zooming).
    ///
    /// For instance, a scale factor of `2.0` will make widgets twice as big,
    /// while a scale factor of `0.5` will shrink them to half their size.
    ///
    /// By default, it returns `1.0`.
    #[allow(unused_variables)]
    fn scale_factor(&self, window: window::Id) -> f64 {
        1.0
    }
}

/// Runs an [`Application`] with an executor, compositor, and the provided
/// settings.
pub fn run<A, E, C>(
    settings: Settings<A::Flags>,
    graphics_settings: graphics::Settings,
) -> Result<(), Error>
where
    A: Application + 'static,
    E: Executor + 'static,
    C: Compositor<Renderer = A::Renderer> + 'static,
    A::Theme: DefaultStyle,
{
    use winit::event_loop::EventLoop;

    let boot_timer = debug::boot_time();

    let event_loop = EventLoop::with_user_event()
        .build()
        .expect("Create event loop");

    let (proxy, worker) = Proxy::new(event_loop.create_proxy());

    let runtime = {
        let executor = E::new().map_err(Error::ExecutorCreationFailed)?;
        executor.spawn(worker);

        Runtime::new(executor, proxy.clone())
    };

    let (application, init_command) = {
        let flags = settings.flags;

        runtime.enter(|| A::new(flags))
    };

    let id = settings.id;
    let title = application.title(window::Id::MAIN);

    let (boot_sender, boot_receiver) = oneshot::channel();
    let (event_sender, event_receiver) = mpsc::unbounded();
    let (control_sender, control_receiver) = mpsc::unbounded();

    let instance = Box::pin(run_instance::<A, E, C>(
        application,
        runtime,
        proxy,
        debug,
        boot_receiver,
        event_receiver,
        control_sender,
        init_command,
    ));

    let context = task::Context::from_waker(task::noop_waker_ref());

    struct Runner<Message: 'static, F, C> {
        instance: std::pin::Pin<Box<F>>,
        context: task::Context<'static>,
        boot: Option<BootConfig<C>>,
        sender: mpsc::UnboundedSender<Event<Message>>,
        receiver: mpsc::UnboundedReceiver<Control>,
        error: Option<Error>,
    }

    struct BootConfig<C> {
        sender: oneshot::Sender<Boot<C>>,
        id: Option<String>,
        title: String,
        window_settings: window::Settings,
        graphics_settings: graphics::Settings,
    }

    let mut runner = Runner {
        instance,
        context,
        boot: Some(BootConfig {
            sender: boot_sender,
            id,
            title,
            window_settings: settings.window,
            graphics_settings,
        }),
        sender: event_sender,
        receiver: control_receiver,
        error: None,
    };

    impl<Message, F, C> winit::application::ApplicationHandler<Message>
        for Runner<Message, F, C>
    where
        F: Future<Output = ()>,
        C: Compositor,
    {
        fn resumed(&mut self, event_loop: &winit::event_loop::ActiveEventLoop) {
            let Some(BootConfig {
                sender,
                id,
                title,
                window_settings,
                graphics_settings,
            }) = self.boot.take()
            else {
                return;
            };

            let should_be_visible = window_settings.visible;
            let exit_on_close_request = window_settings.exit_on_close_request;

            let window_attributes = conversion::window_attributes(
                window_settings,
                &title,
                event_loop.primary_monitor(),
                id,
            )
            .with_visible(false);

            log::debug!("Window attributes: {window_attributes:#?}");

            let window = match event_loop.create_window(window_attributes) {
                Ok(window) => Arc::new(window),
                Err(error) => {
                    self.error = Some(Error::WindowCreationFailed(error));
                    event_loop.exit();
                    return;
                }
            };

            let finish_boot = async move {
                let compositor =
                    C::new(graphics_settings, window.clone()).await?;

                sender
                    .send(Boot {
                        window,
                        compositor,
                        should_be_visible,
                        exit_on_close_request,
                    })
                    .ok()
                    .expect("Send boot event");

                Ok::<_, graphics::Error>(())
            };

            if let Err(error) = executor::block_on(finish_boot) {
                self.error = Some(Error::GraphicsCreationFailed(error));
                event_loop.exit();
            }
        }

        fn new_events(
            &mut self,
            event_loop: &winit::event_loop::ActiveEventLoop,
            cause: winit::event::StartCause,
        ) {
            if self.boot.is_some() {
                return;
            }

<<<<<<< HEAD
    let mut instance = Box::pin(run_instance::<A, E, C>(
        application,
        compositor,
        runtime,
        proxy,
        event_receiver,
        control_sender,
        init_command,
        window_manager,
        should_main_be_visible,
        boot_timer,
    ));
=======
            self.process_event(
                event_loop,
                Event::EventLoopAwakened(winit::event::Event::NewEvents(cause)),
            );
        }
>>>>>>> 718fe5b7

        fn window_event(
            &mut self,
            event_loop: &winit::event_loop::ActiveEventLoop,
            window_id: winit::window::WindowId,
            event: winit::event::WindowEvent,
        ) {
            #[cfg(target_os = "windows")]
            let is_move_or_resize = matches!(
                event,
                winit::event::WindowEvent::Resized(_)
                    | winit::event::WindowEvent::Moved(_)
            );

            self.process_event(
                event_loop,
                Event::EventLoopAwakened(winit::event::Event::WindowEvent {
                    window_id,
                    event,
                }),
            );

            // TODO: Remove when unnecessary
            // On Windows, we emulate an `AboutToWait` event after every `Resized` event
            // since the event loop does not resume during resize interaction.
            // More details: https://github.com/rust-windowing/winit/issues/3272
            #[cfg(target_os = "windows")]
            {
                if is_move_or_resize {
                    self.process_event(
                        event_loop,
                        Event::EventLoopAwakened(
                            winit::event::Event::AboutToWait,
                        ),
                    );
                }
            }
        }

        fn user_event(
            &mut self,
            event_loop: &winit::event_loop::ActiveEventLoop,
            message: Message,
        ) {
            self.process_event(
                event_loop,
                Event::EventLoopAwakened(winit::event::Event::UserEvent(
                    message,
                )),
            );
        }

        fn about_to_wait(
            &mut self,
            event_loop: &winit::event_loop::ActiveEventLoop,
        ) {
            self.process_event(
                event_loop,
                Event::EventLoopAwakened(winit::event::Event::AboutToWait),
            );
        }
    }

    impl<Message, F, C> Runner<Message, F, C>
    where
        F: Future<Output = ()>,
        C: Compositor,
    {
        fn process_event(
            &mut self,
            event_loop: &winit::event_loop::ActiveEventLoop,
            event: Event<Message>,
        ) {
            if event_loop.exiting() {
                return;
            }

            self.sender.start_send(event).expect("Send event");

            loop {
                let poll = self.instance.as_mut().poll(&mut self.context);

                match poll {
                    task::Poll::Pending => match self.receiver.try_next() {
                        Ok(Some(control)) => match control {
                            Control::ChangeFlow(flow) => {
                                use winit::event_loop::ControlFlow;

                                match (event_loop.control_flow(), flow) {
                                    (
                                        ControlFlow::WaitUntil(current),
                                        ControlFlow::WaitUntil(new),
                                    ) if new < current => {}
                                    (
                                        ControlFlow::WaitUntil(target),
                                        ControlFlow::Wait,
                                    ) if target > Instant::now() => {}
                                    _ => {
                                        event_loop.set_control_flow(flow);
                                    }
                                }
                            }
                            Control::CreateWindow {
                                id,
                                settings,
                                title,
                                monitor,
                            } => {
                                let exit_on_close_request =
                                    settings.exit_on_close_request;

                                let window = event_loop
                                    .create_window(
                                        conversion::window_attributes(
                                            settings, &title, monitor, None,
                                        ),
                                    )
                                    .expect("Create window");

                                self.process_event(
                                    event_loop,
                                    Event::WindowCreated {
                                        id,
                                        window,
                                        exit_on_close_request,
                                    },
                                );
                            }
                            Control::Exit => {
                                event_loop.exit();
                            }
                        },
                        _ => {
                            break;
                        }
                    },
                    task::Poll::Ready(_) => {
                        event_loop.exit();
                        break;
                    }
                };
            }
        }
    }

    let _ = event_loop.run_app(&mut runner);

    Ok(())
}

struct Boot<C> {
    window: Arc<winit::window::Window>,
    compositor: C,
    should_be_visible: bool,
    exit_on_close_request: bool,
}

enum Event<Message: 'static> {
    WindowCreated {
        id: window::Id,
        window: winit::window::Window,
        exit_on_close_request: bool,
    },
    EventLoopAwakened(winit::event::Event<Message>),
}

enum Control {
    ChangeFlow(winit::event_loop::ControlFlow),
    Exit,
    CreateWindow {
        id: window::Id,
        settings: window::Settings,
        title: String,
        monitor: Option<winit::monitor::MonitorHandle>,
    },
}

async fn run_instance<A, E, C>(
    mut application: A,
    mut runtime: Runtime<E, Proxy<A::Message>, A::Message>,
<<<<<<< HEAD
    mut proxy: winit::event_loop::EventLoopProxy<A::Message>,
    mut event_receiver: mpsc::UnboundedReceiver<Event<A::Message>>,
    mut control_sender: mpsc::UnboundedSender<Control>,
    init_command: Command<A::Message>,
    mut window_manager: WindowManager<A, C>,
    should_main_window_be_visible: bool,
    boot_timer: debug::Timer,
=======
    mut proxy: Proxy<A::Message>,
    mut debug: Debug,
    mut boot: oneshot::Receiver<Boot<C>>,
    mut event_receiver: mpsc::UnboundedReceiver<Event<A::Message>>,
    mut control_sender: mpsc::UnboundedSender<Control>,
    init_command: Command<A::Message>,
>>>>>>> 718fe5b7
) where
    A: Application + 'static,
    E: Executor + 'static,
    C: Compositor<Renderer = A::Renderer> + 'static,
    A::Theme: DefaultStyle,
{
    use winit::event;
    use winit::event_loop::ControlFlow;

    let Boot {
        window: main_window,
        mut compositor,
        should_be_visible,
        exit_on_close_request,
    } = boot.try_recv().ok().flatten().expect("Receive boot");

    let mut window_manager = WindowManager::new();

    let _ = window_manager.insert(
        window::Id::MAIN,
        main_window.clone(),
        &application,
        &mut compositor,
        exit_on_close_request,
    );

    let main_window = window_manager
        .get_mut(window::Id::MAIN)
        .expect("Get main window");

    if should_be_visible {
        main_window.raw.set_visible(true);
    }

    let mut clipboard = Clipboard::connect(&main_window.raw);
    let mut events = {
        vec![(
            Some(window::Id::MAIN),
            core::Event::Window(
                window::Id::MAIN,
                window::Event::Opened {
                    position: main_window.position(),
                    size: main_window.size(),
                },
            ),
        )]
    };

<<<<<<< HEAD
    let mut ui_caches = HashMap::new();
=======
    let mut ui_caches = FxHashMap::default();
    let mut user_interfaces = ManuallyDrop::new(build_user_interfaces(
        &application,
        &mut debug,
        &mut window_manager,
        FxHashMap::from_iter([(
            window::Id::MAIN,
            user_interface::Cache::default(),
        )]),
    ));
>>>>>>> 718fe5b7

    run_command(
        &application,
        &mut compositor,
        init_command,
        &mut runtime,
        &mut clipboard,
        &mut control_sender,
        &mut proxy,
        &mut window_manager,
        &mut ui_caches,
    );

    runtime.track(application.subscription().into_recipes());
    boot_timer.finish();

<<<<<<< HEAD
    let mut user_interfaces = ManuallyDrop::new(build_user_interfaces(
        &application,
        &mut window_manager,
        HashMap::from_iter([(
            window::Id::MAIN,
            user_interface::Cache::default(),
        )]),
    ));
=======
    let mut messages = Vec::new();
    let mut user_events = 0;
>>>>>>> 718fe5b7

    let mut messages = Vec::new();

    'main: while let Some(event) = event_receiver.next().await {
        match event {
            Event::WindowCreated {
                id,
                window,
                exit_on_close_request,
            } => {
                let window = window_manager.insert(
                    id,
                    Arc::new(window),
                    &application,
                    &mut compositor,
                    exit_on_close_request,
                );

                let logical_size = window.state.logical_size();

                let _ = user_interfaces.insert(
                    id,
                    build_user_interface(
                        &application,
                        user_interface::Cache::default(),
                        &mut window.renderer,
                        logical_size,
                        id,
                    ),
                );
                let _ = ui_caches.insert(id, user_interface::Cache::default());

                events.push((
                    Some(id),
                    core::Event::Window(
                        id,
                        window::Event::Opened {
                            position: window.position(),
                            size: window.size(),
                        },
                    ),
                ));
            }
            Event::EventLoopAwakened(event) => {
                match event {
                    event::Event::NewEvents(
                        event::StartCause::Init
                        | event::StartCause::ResumeTimeReached { .. },
                    ) => {
                        for (_id, window) in window_manager.iter_mut() {
                            // TODO once widgets can request to be redrawn, we can avoid always requesting a
                            // redraw
                            window.raw.request_redraw();
                        }
                    }
                    event::Event::PlatformSpecific(
                        event::PlatformSpecific::MacOS(
                            event::MacOS::ReceivedUrl(url),
                        ),
                    ) => {
                        use crate::core::event;

                        events.push((
                            None,
                            event::Event::PlatformSpecific(
                                event::PlatformSpecific::MacOS(
                                    event::MacOS::ReceivedUrl(url),
                                ),
                            ),
                        ));
                    }
                    event::Event::UserEvent(message) => {
                        messages.push(message);
                        user_events += 1;
                    }
                    event::Event::WindowEvent {
                        window_id: id,
                        event: event::WindowEvent::RedrawRequested,
                        ..
                    } => {
                        let Some((id, window)) =
                            window_manager.get_mut_alias(id)
                        else {
                            continue;
                        };

                        // TODO: Avoid redrawing all the time by forcing widgets to
                        // request redraws on state changes
                        //
                        // Then, we can use the `interface_state` here to decide if a redraw
                        // is needed right away, or simply wait until a specific time.
                        let redraw_event = core::Event::Window(
                            id,
                            window::Event::RedrawRequested(Instant::now()),
                        );

                        let cursor = window.state.cursor();

                        let ui = user_interfaces
                            .get_mut(&id)
                            .expect("Get user interface");

                        let (ui_state, _) = ui.update(
                            &[redraw_event.clone()],
                            cursor,
                            &mut window.renderer,
                            &mut clipboard,
                            &mut messages,
                        );

                        let draw_timer = debug::draw_time(id);
                        let new_mouse_interaction = ui.draw(
                            &mut window.renderer,
                            window.state.theme(),
                            &renderer::Style {
                                text_color: window.state.text_color(),
                            },
                            cursor,
                        );
                        draw_timer.finish();

                        if new_mouse_interaction != window.mouse_interaction {
                            window.raw.set_cursor(
                                conversion::mouse_interaction(
                                    new_mouse_interaction,
                                ),
                            );

                            window.mouse_interaction = new_mouse_interaction;
                        }

                        runtime.broadcast(
                            redraw_event.clone(),
                            core::event::Status::Ignored,
                        );

                        let _ = control_sender.start_send(Control::ChangeFlow(
                            match ui_state {
                                user_interface::State::Updated {
                                    redraw_request: Some(redraw_request),
                                } => match redraw_request {
                                    window::RedrawRequest::NextFrame => {
                                        window.raw.request_redraw();

                                        ControlFlow::Wait
                                    }
                                    window::RedrawRequest::At(at) => {
                                        ControlFlow::WaitUntil(at)
                                    }
                                },
                                _ => ControlFlow::Wait,
                            },
                        ));

                        let physical_size = window.state.physical_size();

                        if physical_size.width == 0 || physical_size.height == 0
                        {
                            continue;
                        }

                        if window.viewport_version
                            != window.state.viewport_version()
                        {
                            let logical_size = window.state.logical_size();

                            let layout_time = debug::layout_time(id);
                            let ui = user_interfaces
                                .remove(&id)
                                .expect("Remove user interface");

                            let _ = user_interfaces.insert(
                                id,
                                ui.relayout(logical_size, &mut window.renderer),
                            );
                            layout_time.finish();

                            let draw_time = debug::draw_time(id);
                            let new_mouse_interaction = user_interfaces
                                .get_mut(&id)
                                .expect("Get user interface")
                                .draw(
                                    &mut window.renderer,
                                    window.state.theme(),
                                    &renderer::Style {
                                        text_color: window.state.text_color(),
                                    },
                                    window.state.cursor(),
                                );
                            draw_time.finish();

                            if new_mouse_interaction != window.mouse_interaction
                            {
                                window.raw.set_cursor(
                                    conversion::mouse_interaction(
                                        new_mouse_interaction,
                                    ),
                                );

                                window.mouse_interaction =
                                    new_mouse_interaction;
                            }

                            compositor.configure_surface(
                                &mut window.surface,
                                physical_size.width,
                                physical_size.height,
                            );

                            window.viewport_version =
                                window.state.viewport_version();
                        }

                        let render_time = debug::render_time(id);
                        match compositor.present(
                            &mut window.renderer,
                            &mut window.surface,
                            window.state.viewport(),
                            window.state.background_color(),
                        ) {
                            Ok(()) => {
                                render_time.finish();

                                // TODO: Handle animations!
                                // Maybe we can use `ControlFlow::WaitUntil` for this.
                            }
                            Err(error) => match error {
                                // This is an unrecoverable error.
                                compositor::SurfaceError::OutOfMemory => {
                                    panic!("{:?}", error);
                                }
                                _ => {
                                    log::error!(
                                        "Error {error:?} when \
                                        presenting surface."
                                    );

                                    // Try rendering all windows again next frame.
                                    for (_id, window) in
                                        window_manager.iter_mut()
                                    {
                                        window.raw.request_redraw();
                                    }
                                }
                            },
                        }
                    }
                    event::Event::WindowEvent {
                        event: window_event,
                        window_id,
                    } => {
                        let Some((id, window)) =
                            window_manager.get_mut_alias(window_id)
                        else {
                            continue;
                        };

                        if matches!(
                            window_event,
                            winit::event::WindowEvent::CloseRequested
                        ) && window.exit_on_close_request
                        {
                            let _ = window_manager.remove(id);
                            let _ = user_interfaces.remove(&id);
                            let _ = ui_caches.remove(&id);

                            events.push((
                                None,
                                core::Event::Window(id, window::Event::Closed),
                            ));

                            if window_manager.is_empty() {
                                break 'main;
                            }
                        } else {
                            window.state.update(&window.raw, &window_event);

                            if let Some(event) = conversion::window_event(
                                id,
                                window_event,
                                window.state.scale_factor(),
                                window.state.modifiers(),
                            ) {
                                events.push((Some(id), event));
                            }
                        }
                    }
                    event::Event::AboutToWait => {
                        if events.is_empty() && messages.is_empty() {
                            continue;
                        }

                        let mut uis_stale = false;

                        for (id, window) in window_manager.iter_mut() {
                            let interact_time = debug::interact_time(id);
                            let mut window_events = vec![];

                            events.retain(|(window_id, event)| {
                                if *window_id == Some(id) || window_id.is_none()
                                {
                                    window_events.push(event.clone());
                                    false
                                } else {
                                    true
                                }
                            });

                            if window_events.is_empty() && messages.is_empty() {
                                continue;
                            }

                            let (ui_state, statuses) = user_interfaces
                                .get_mut(&id)
                                .expect("Get user interface")
                                .update(
                                    &window_events,
                                    window.state.cursor(),
                                    &mut window.renderer,
                                    &mut clipboard,
                                    &mut messages,
                                );

                            window.raw.request_redraw();

                            if !uis_stale {
                                uis_stale = matches!(
                                    ui_state,
                                    user_interface::State::Outdated
                                );
                            }

                            for (event, status) in window_events
                                .into_iter()
                                .zip(statuses.into_iter())
                            {
                                runtime.broadcast(event, status);
                            }
                            interact_time.finish();
                        }

                        // TODO mw application update returns which window IDs to update
                        if !messages.is_empty() || uis_stale {
                            let mut cached_interfaces: FxHashMap<
                                window::Id,
                                user_interface::Cache,
                            > = ManuallyDrop::into_inner(user_interfaces)
                                .drain()
                                .map(|(id, ui)| (id, ui.into_cache()))
                                .collect();

                            // Update application
                            update(
                                &mut application,
                                &mut compositor,
                                &mut runtime,
                                &mut clipboard,
                                &mut control_sender,
                                &mut proxy,
                                &mut messages,
                                &mut window_manager,
                                &mut cached_interfaces,
                            );

                            // we must synchronize all window states with application state after an
                            // application update since we don't know what changed
                            for (id, window) in window_manager.iter_mut() {
                                window.state.synchronize(
                                    &application,
                                    id,
                                    &window.raw,
                                );

                                // TODO once widgets can request to be redrawn, we can avoid always requesting a
                                // redraw
                                window.raw.request_redraw();
                            }

                            // rebuild UIs with the synchronized states
                            user_interfaces =
                                ManuallyDrop::new(build_user_interfaces(
                                    &application,
                                    &mut window_manager,
                                    cached_interfaces,
                                ));

                            if user_events > 0 {
                                proxy.free_slots(user_events);
                                user_events = 0;
                            }
                        }
                    }
                    _ => {}
                }
            }
        }
    }

    let _ = ManuallyDrop::into_inner(user_interfaces);
}

/// Builds a window's [`UserInterface`] for the [`Application`].
fn build_user_interface<'a, A: Application>(
    application: &'a A,
    cache: user_interface::Cache,
    renderer: &mut A::Renderer,
    size: Size,
    id: window::Id,
) -> UserInterface<'a, A::Message, A::Theme, A::Renderer>
where
    A::Theme: DefaultStyle,
{
    let view_timer = debug::view_time(id);
    let view = application.view(id);
    view_timer.finish();

    let layout_timer = debug::layout_time(id);
    let user_interface = UserInterface::build(view, size, cache, renderer);
    layout_timer.finish();

    user_interface
}

/// Updates a multi-window [`Application`] by feeding it messages, spawning any
/// resulting [`Command`], and tracking its [`Subscription`].
fn update<A: Application, C, E: Executor>(
    application: &mut A,
    compositor: &mut C,
    runtime: &mut Runtime<E, Proxy<A::Message>, A::Message>,
    clipboard: &mut Clipboard,
    control_sender: &mut mpsc::UnboundedSender<Control>,
<<<<<<< HEAD
    proxy: &mut winit::event_loop::EventLoopProxy<A::Message>,
=======
    proxy: &mut Proxy<A::Message>,
    debug: &mut Debug,
>>>>>>> 718fe5b7
    messages: &mut Vec<A::Message>,
    window_manager: &mut WindowManager<A, C>,
    ui_caches: &mut FxHashMap<window::Id, user_interface::Cache>,
) where
    C: Compositor<Renderer = A::Renderer> + 'static,
    A::Theme: DefaultStyle,
{
    for message in messages.drain(..) {
        debug::log_message(&message);

        let update_timer = debug::update_time();
        let command = runtime.enter(|| application.update(message));
        update_timer.finish();

        run_command(
            application,
            compositor,
            command,
            runtime,
            clipboard,
            control_sender,
            proxy,
            window_manager,
            ui_caches,
        );
    }

    let subscription = application.subscription();
    runtime.track(subscription.into_recipes());
}

/// Runs the actions of a [`Command`].
fn run_command<A, C, E>(
    application: &A,
    compositor: &mut C,
    command: Command<A::Message>,
    runtime: &mut Runtime<E, Proxy<A::Message>, A::Message>,
    clipboard: &mut Clipboard,
    control_sender: &mut mpsc::UnboundedSender<Control>,
<<<<<<< HEAD
    proxy: &mut winit::event_loop::EventLoopProxy<A::Message>,
=======
    proxy: &mut Proxy<A::Message>,
    debug: &mut Debug,
>>>>>>> 718fe5b7
    window_manager: &mut WindowManager<A, C>,
    ui_caches: &mut FxHashMap<window::Id, user_interface::Cache>,
) where
    A: Application,
    E: Executor,
    C: Compositor<Renderer = A::Renderer> + 'static,
    A::Theme: DefaultStyle,
{
    use crate::runtime::clipboard;
    use crate::runtime::system;
    use crate::runtime::window;

    for action in command.actions() {
        match action {
            command::Action::Future(future) => {
                runtime.spawn(Box::pin(future));
            }
            command::Action::Stream(stream) => {
                runtime.run(Box::pin(stream));
            }
            command::Action::Clipboard(action) => match action {
                clipboard::Action::Read(tag, kind) => {
                    let message = tag(clipboard.read(kind));

                    proxy.send(message);
                }
                clipboard::Action::Write(contents, kind) => {
                    clipboard.write(kind, contents);
                }
            },
            command::Action::Window(action) => match action {
                window::Action::Spawn(id, settings) => {
                    let monitor = window_manager.last_monitor();

                    control_sender
                        .start_send(Control::CreateWindow {
                            id,
                            settings,
                            title: application.title(id),
                            monitor,
                        })
                        .expect("Send control action");
                }
                window::Action::Close(id) => {
                    let _ = window_manager.remove(id);
                    let _ = ui_caches.remove(&id);

                    if window_manager.is_empty() {
                        control_sender
                            .start_send(Control::Exit)
                            .expect("Send control action");
                    }
                }
                window::Action::Drag(id) => {
                    if let Some(window) = window_manager.get_mut(id) {
                        let _ = window.raw.drag_window();
                    }
                }
                window::Action::Resize(id, size) => {
                    if let Some(window) = window_manager.get_mut(id) {
                        let _ = window.raw.request_inner_size(
                            winit::dpi::LogicalSize {
                                width: size.width,
                                height: size.height,
                            },
                        );
                    }
                }
                window::Action::FetchSize(id, callback) => {
                    if let Some(window) = window_manager.get_mut(id) {
                        let size = window
                            .raw
                            .inner_size()
                            .to_logical(window.raw.scale_factor());

                        proxy
                            .send(callback(Size::new(size.width, size.height)));
                    }
                }
                window::Action::FetchMaximized(id, callback) => {
                    if let Some(window) = window_manager.get_mut(id) {
                        proxy.send(callback(window.raw.is_maximized()));
                    }
                }
                window::Action::Maximize(id, maximized) => {
                    if let Some(window) = window_manager.get_mut(id) {
                        window.raw.set_maximized(maximized);
                    }
                }
                window::Action::FetchMinimized(id, callback) => {
                    if let Some(window) = window_manager.get_mut(id) {
                        proxy.send(callback(window.raw.is_minimized()));
                    }
                }
                window::Action::Minimize(id, minimized) => {
                    if let Some(window) = window_manager.get_mut(id) {
                        window.raw.set_minimized(minimized);
                    }
                }
                window::Action::FetchPosition(id, callback) => {
                    if let Some(window) = window_manager.get_mut(id) {
                        let position = window
                            .raw
                            .inner_position()
                            .map(|position| {
                                let position = position.to_logical::<f32>(
                                    window.raw.scale_factor(),
                                );

                                Point::new(position.x, position.y)
                            })
                            .ok();

                        proxy.send(callback(position));
                    }
                }
                window::Action::Move(id, position) => {
                    if let Some(window) = window_manager.get_mut(id) {
                        window.raw.set_outer_position(
                            winit::dpi::LogicalPosition {
                                x: position.x,
                                y: position.y,
                            },
                        );
                    }
                }
                window::Action::ChangeMode(id, mode) => {
                    if let Some(window) = window_manager.get_mut(id) {
                        window.raw.set_visible(conversion::visible(mode));
                        window.raw.set_fullscreen(conversion::fullscreen(
                            window.raw.current_monitor(),
                            mode,
                        ));
                    }
                }
                window::Action::ChangeIcon(id, icon) => {
                    if let Some(window) = window_manager.get_mut(id) {
                        window.raw.set_window_icon(conversion::icon(icon));
                    }
                }
                window::Action::FetchMode(id, tag) => {
                    if let Some(window) = window_manager.get_mut(id) {
                        let mode = if window.raw.is_visible().unwrap_or(true) {
                            conversion::mode(window.raw.fullscreen())
                        } else {
                            core::window::Mode::Hidden
                        };

                        proxy.send(tag(mode));
                    }
                }
                window::Action::ToggleMaximize(id) => {
                    if let Some(window) = window_manager.get_mut(id) {
                        window.raw.set_maximized(!window.raw.is_maximized());
                    }
                }
                window::Action::ToggleDecorations(id) => {
                    if let Some(window) = window_manager.get_mut(id) {
                        window.raw.set_decorations(!window.raw.is_decorated());
                    }
                }
                window::Action::RequestUserAttention(id, attention_type) => {
                    if let Some(window) = window_manager.get_mut(id) {
                        window.raw.request_user_attention(
                            attention_type.map(conversion::user_attention),
                        );
                    }
                }
                window::Action::GainFocus(id) => {
                    if let Some(window) = window_manager.get_mut(id) {
                        window.raw.focus_window();
                    }
                }
                window::Action::ChangeLevel(id, level) => {
                    if let Some(window) = window_manager.get_mut(id) {
                        window
                            .raw
                            .set_window_level(conversion::window_level(level));
                    }
                }
                window::Action::ShowSystemMenu(id) => {
                    if let Some(window) = window_manager.get_mut(id) {
                        if let mouse::Cursor::Available(point) =
                            window.state.cursor()
                        {
                            window.raw.show_window_menu(
                                winit::dpi::LogicalPosition {
                                    x: point.x,
                                    y: point.y,
                                },
                            );
                        }
                    }
                }
                window::Action::FetchId(id, tag) => {
                    if let Some(window) = window_manager.get_mut(id) {
                        proxy.send(tag(window.raw.id().into()));
                    }
                }
                window::Action::RunWithHandle(id, tag) => {
                    use window::raw_window_handle::HasWindowHandle;

                    if let Some(handle) = window_manager
                        .get_mut(id)
                        .and_then(|window| window.raw.window_handle().ok())
                    {
                        proxy.send(tag(handle));
                    }
                }
                window::Action::Screenshot(id, tag) => {
                    if let Some(window) = window_manager.get_mut(id) {
                        let bytes = compositor.screenshot(
                            &mut window.renderer,
                            &mut window.surface,
                            window.state.viewport(),
                            window.state.background_color(),
                        );

                        proxy.send(tag(window::Screenshot::new(
                            bytes,
                            window.state.physical_size(),
                        )));
                    }
                }
            },
            command::Action::System(action) => match action {
                system::Action::QueryInformation(_tag) => {
                    #[cfg(feature = "system")]
                    {
                        let graphics_info = compositor.fetch_information();
                        let mut proxy = proxy.clone();

                        let _ = std::thread::spawn(move || {
                            let information =
                                crate::system::information(graphics_info);

                            let message = _tag(information);

                            proxy.send(message);
                        });
                    }
                }
            },
            command::Action::Widget(action) => {
                let mut current_operation = Some(action);

                let mut uis = build_user_interfaces(
                    application,
                    window_manager,
                    std::mem::take(ui_caches),
                );

                'operate: while let Some(mut operation) =
                    current_operation.take()
                {
                    for (id, ui) in uis.iter_mut() {
                        if let Some(window) = window_manager.get_mut(*id) {
                            ui.operate(&window.renderer, operation.as_mut());

                            match operation.finish() {
                                operation::Outcome::None => {}
                                operation::Outcome::Some(message) => {
                                    proxy.send(message);

                                    // operation completed, don't need to try to operate on rest of UIs
                                    break 'operate;
                                }
                                operation::Outcome::Chain(next) => {
                                    current_operation = Some(next);
                                }
                            }
                        }
                    }
                }

                *ui_caches =
                    uis.drain().map(|(id, ui)| (id, ui.into_cache())).collect();
            }
            command::Action::LoadFont { bytes, tagger } => {
                // TODO: Error handling (?)
                compositor.load_font(bytes.clone());

                proxy.send(tagger(Ok(())));
            }
            command::Action::Custom(_) => {
                log::warn!("Unsupported custom action in `iced_winit` shell");
            }
        }
    }
}

/// Build the user interface for every window.
pub fn build_user_interfaces<'a, A: Application, C>(
    application: &'a A,
    window_manager: &mut WindowManager<A, C>,
    mut cached_user_interfaces: FxHashMap<window::Id, user_interface::Cache>,
) -> FxHashMap<window::Id, UserInterface<'a, A::Message, A::Theme, A::Renderer>>
where
    C: Compositor<Renderer = A::Renderer>,
    A::Theme: DefaultStyle,
{
    cached_user_interfaces
        .drain()
        .filter_map(|(id, cache)| {
            let window = window_manager.get_mut(id)?;

            Some((
                id,
                build_user_interface(
                    application,
                    cache,
                    &mut window.renderer,
                    window.state.logical_size(),
                    id,
                ),
            ))
        })
        .collect()
}

/// Returns true if the provided event should cause an [`Application`] to
/// exit.
pub fn user_force_quit(
    event: &winit::event::WindowEvent,
    _modifiers: winit::keyboard::ModifiersState,
) -> bool {
    match event {
        #[cfg(target_os = "macos")]
        winit::event::WindowEvent::KeyboardInput {
            event:
                winit::event::KeyEvent {
                    logical_key: winit::keyboard::Key::Character(c),
                    state: winit::event::ElementState::Pressed,
                    ..
                },
            ..
        } if c == "q" && _modifiers.super_key() => true,
        _ => false,
    }
}<|MERGE_RESOLUTION|>--- conflicted
+++ resolved
@@ -24,11 +24,6 @@
 use crate::runtime::command::{self, Command};
 use crate::runtime::multi_window::Program;
 use crate::runtime::user_interface::{self, UserInterface};
-<<<<<<< HEAD
-use crate::style::application::StyleSheet;
-=======
-use crate::runtime::Debug;
->>>>>>> 718fe5b7
 use crate::{Clipboard, Error, Proxy, Settings};
 
 pub use crate::application::{default, Appearance, DefaultStyle};
@@ -154,11 +149,11 @@
         application,
         runtime,
         proxy,
-        debug,
         boot_receiver,
         event_receiver,
         control_sender,
         init_command,
+        boot_timer,
     ));
 
     let context = task::Context::from_waker(task::noop_waker_ref());
@@ -267,26 +262,11 @@
                 return;
             }
 
-<<<<<<< HEAD
-    let mut instance = Box::pin(run_instance::<A, E, C>(
-        application,
-        compositor,
-        runtime,
-        proxy,
-        event_receiver,
-        control_sender,
-        init_command,
-        window_manager,
-        should_main_be_visible,
-        boot_timer,
-    ));
-=======
             self.process_event(
                 event_loop,
                 Event::EventLoopAwakened(winit::event::Event::NewEvents(cause)),
             );
         }
->>>>>>> 718fe5b7
 
         fn window_event(
             &mut self,
@@ -467,22 +447,12 @@
 async fn run_instance<A, E, C>(
     mut application: A,
     mut runtime: Runtime<E, Proxy<A::Message>, A::Message>,
-<<<<<<< HEAD
-    mut proxy: winit::event_loop::EventLoopProxy<A::Message>,
-    mut event_receiver: mpsc::UnboundedReceiver<Event<A::Message>>,
-    mut control_sender: mpsc::UnboundedSender<Control>,
-    init_command: Command<A::Message>,
-    mut window_manager: WindowManager<A, C>,
-    should_main_window_be_visible: bool,
-    boot_timer: debug::Timer,
-=======
     mut proxy: Proxy<A::Message>,
-    mut debug: Debug,
     mut boot: oneshot::Receiver<Boot<C>>,
     mut event_receiver: mpsc::UnboundedReceiver<Event<A::Message>>,
     mut control_sender: mpsc::UnboundedSender<Control>,
     init_command: Command<A::Message>,
->>>>>>> 718fe5b7
+    boot_timer: debug::Timer,
 ) where
     A: Application + 'static,
     E: Executor + 'static,
@@ -531,20 +501,15 @@
         )]
     };
 
-<<<<<<< HEAD
-    let mut ui_caches = HashMap::new();
-=======
     let mut ui_caches = FxHashMap::default();
     let mut user_interfaces = ManuallyDrop::new(build_user_interfaces(
         &application,
-        &mut debug,
         &mut window_manager,
         FxHashMap::from_iter([(
             window::Id::MAIN,
             user_interface::Cache::default(),
         )]),
     ));
->>>>>>> 718fe5b7
 
     run_command(
         &application,
@@ -561,21 +526,8 @@
     runtime.track(application.subscription().into_recipes());
     boot_timer.finish();
 
-<<<<<<< HEAD
-    let mut user_interfaces = ManuallyDrop::new(build_user_interfaces(
-        &application,
-        &mut window_manager,
-        HashMap::from_iter([(
-            window::Id::MAIN,
-            user_interface::Cache::default(),
-        )]),
-    ));
-=======
     let mut messages = Vec::new();
     let mut user_events = 0;
->>>>>>> 718fe5b7
-
-    let mut messages = Vec::new();
 
     'main: while let Some(event) = event_receiver.next().await {
         match event {
@@ -1005,12 +957,7 @@
     runtime: &mut Runtime<E, Proxy<A::Message>, A::Message>,
     clipboard: &mut Clipboard,
     control_sender: &mut mpsc::UnboundedSender<Control>,
-<<<<<<< HEAD
-    proxy: &mut winit::event_loop::EventLoopProxy<A::Message>,
-=======
     proxy: &mut Proxy<A::Message>,
-    debug: &mut Debug,
->>>>>>> 718fe5b7
     messages: &mut Vec<A::Message>,
     window_manager: &mut WindowManager<A, C>,
     ui_caches: &mut FxHashMap<window::Id, user_interface::Cache>,
@@ -1050,12 +997,7 @@
     runtime: &mut Runtime<E, Proxy<A::Message>, A::Message>,
     clipboard: &mut Clipboard,
     control_sender: &mut mpsc::UnboundedSender<Control>,
-<<<<<<< HEAD
-    proxy: &mut winit::event_loop::EventLoopProxy<A::Message>,
-=======
     proxy: &mut Proxy<A::Message>,
-    debug: &mut Debug,
->>>>>>> 718fe5b7
     window_manager: &mut WindowManager<A, C>,
     ui_caches: &mut FxHashMap<window::Id, user_interface::Cache>,
 ) where
