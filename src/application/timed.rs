--- conflicted
+++ resolved
@@ -29,13 +29,8 @@
 >
 where
     State: 'static,
-<<<<<<< HEAD
     Message: Send + 'static,
-    Theme: Default + theme::Base + 'static,
-=======
-    Message: program::Message + 'static,
     Theme: theme::Base + 'static,
->>>>>>> 25b965d2
     Renderer: program::Renderer + 'static,
 {
     use std::marker::PhantomData;
@@ -73,13 +68,8 @@
             View,
         >
     where
-<<<<<<< HEAD
         Message: Send + 'static,
-        Theme: Default + theme::Base + 'static,
-=======
-        Message: program::Message + 'static,
         Theme: theme::Base + 'static,
->>>>>>> 25b965d2
         Renderer: program::Renderer + 'static,
         Boot: self::BootFn<State, Message>,
         Update: self::UpdateFn<State, Message>,
