--- conflicted
+++ resolved
@@ -33,7 +33,6 @@
 dark-light.workspace = true
 dark-light.optional = true
 
-<<<<<<< HEAD
 serde.workspace = true
 serde.optional = true
 serde.features = ["derive"]
@@ -41,7 +40,5 @@
 [target.'cfg(windows)'.dependencies]
 raw-window-handle.workspace = true
 
-=======
->>>>>>> beddf49c
 [dev-dependencies]
 approx = "0.5"