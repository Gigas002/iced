//! Zoom and pan on an image.
use crate::core::event::{self, Event};
use crate::core::image::{self, FilterMethod};
use crate::core::layout;
use crate::core::mouse;
use crate::core::renderer;
use crate::core::widget::tree::{self, Tree};
use crate::core::{
<<<<<<< HEAD
    Clipboard, ContentFit, Element, Layout, Length, Pixels, Point, Rectangle,
    Rotation, Shell, Size, Vector, Widget,
=======
    Clipboard, ContentFit, Element, Image, Layout, Length, Pixels, Point,
    Radians, Rectangle, Shell, Size, Vector, Widget,
>>>>>>> ff0da4dc
};

/// A frame that displays an image with the ability to zoom in/out and pan.
#[allow(missing_debug_implementations)]
pub struct Viewer<Handle> {
    padding: f32,
    width: Length,
    height: Length,
    min_scale: f32,
    max_scale: f32,
    scale_step: f32,
    handle: Handle,
    filter_method: FilterMethod,
    content_fit: ContentFit,
    rotation: Rotation,
}

impl<Handle> Viewer<Handle> {
    /// Creates a new [`Viewer`] with the given [`State`].
    pub fn new<T: Into<Handle>>(handle: T) -> Self {
        Viewer {
            handle: handle.into(),
            padding: 0.0,
            width: Length::Shrink,
            height: Length::Shrink,
            min_scale: 0.25,
            max_scale: 10.0,
            scale_step: 0.10,
            filter_method: FilterMethod::default(),
            content_fit: ContentFit::default(),
            rotation: Rotation::default(),
        }
    }

    /// Sets the [`FilterMethod`] of the [`Viewer`].
    pub fn filter_method(mut self, filter_method: image::FilterMethod) -> Self {
        self.filter_method = filter_method;
        self
    }

    /// Sets the [`ContentFit`] of the [`Viewer`].
    pub fn content_fit(mut self, content_fit: ContentFit) -> Self {
        self.content_fit = content_fit;
        self
    }

    /// Sets the padding of the [`Viewer`].
    pub fn padding(mut self, padding: impl Into<Pixels>) -> Self {
        self.padding = padding.into().0;
        self
    }

    /// Sets the width of the [`Viewer`].
    pub fn width(mut self, width: impl Into<Length>) -> Self {
        self.width = width.into();
        self
    }

    /// Sets the height of the [`Viewer`].
    pub fn height(mut self, height: impl Into<Length>) -> Self {
        self.height = height.into();
        self
    }

    /// Sets the max scale applied to the image of the [`Viewer`].
    ///
    /// Default is `10.0`
    pub fn max_scale(mut self, max_scale: f32) -> Self {
        self.max_scale = max_scale;
        self
    }

    /// Sets the min scale applied to the image of the [`Viewer`].
    ///
    /// Default is `0.25`
    pub fn min_scale(mut self, min_scale: f32) -> Self {
        self.min_scale = min_scale;
        self
    }

    /// Sets the percentage the image of the [`Viewer`] will be scaled by
    /// when zoomed in / out.
    ///
    /// Default is `0.10`
    pub fn scale_step(mut self, scale_step: f32) -> Self {
        self.scale_step = scale_step;
        self
    }

    /// Applies the given [`Rotation`] to the [`Viewer`].
    pub fn rotation(mut self, rotation: impl Into<Rotation>) -> Self {
        self.rotation = rotation.into();
        self
    }
}

impl<Message, Theme, Renderer, Handle> Widget<Message, Theme, Renderer>
    for Viewer<Handle>
where
    Renderer: image::Renderer<Handle = Handle>,
    Handle: Clone,
{
    fn tag(&self) -> tree::Tag {
        tree::Tag::of::<State>()
    }

    fn state(&self) -> tree::State {
        tree::State::new(State::new())
    }

    fn size(&self) -> Size<Length> {
        Size {
            width: self.width,
            height: self.height,
        }
    }

    fn layout(
        &self,
        _tree: &mut Tree,
        renderer: &Renderer,
        limits: &layout::Limits,
    ) -> layout::Node {
        // The raw w/h of the underlying image
        let image_size = renderer.measure_image(&self.handle);
        let image_size =
            Size::new(image_size.width as f32, image_size.height as f32);

        // The rotated size of the image
        let rotated_size = self.rotation.apply(image_size);

        // The size to be available to the widget prior to `Shrink`ing
        let raw_size = limits.resolve(self.width, self.height, rotated_size);

        // The uncropped size of the image when fit to the bounds above
        let full_size = self.content_fit.fit(rotated_size, raw_size);

        // Shrink the widget to fit the resized image, if requested
        let final_size = Size {
            width: match self.width {
                Length::Shrink => f32::min(raw_size.width, full_size.width),
                _ => raw_size.width,
            },
            height: match self.height {
                Length::Shrink => f32::min(raw_size.height, full_size.height),
                _ => raw_size.height,
            },
        };

        layout::Node::new(final_size)
    }

    fn on_event(
        &mut self,
        tree: &mut Tree,
        event: Event,
        layout: Layout<'_>,
        cursor: mouse::Cursor,
        renderer: &Renderer,
        _clipboard: &mut dyn Clipboard,
        _shell: &mut Shell<'_, Message>,
        _viewport: &Rectangle,
    ) -> event::Status {
        let bounds = layout.bounds();

        match event {
            Event::Mouse(mouse::Event::WheelScrolled { delta }) => {
                let Some(cursor_position) = cursor.position_over(bounds) else {
                    return event::Status::Ignored;
                };

                match delta {
                    mouse::ScrollDelta::Lines { y, .. }
                    | mouse::ScrollDelta::Pixels { y, .. } => {
                        let state = tree.state.downcast_mut::<State>();
                        let previous_scale = state.scale;

                        if y < 0.0 && previous_scale > self.min_scale
                            || y > 0.0 && previous_scale < self.max_scale
                        {
                            state.scale = (if y > 0.0 {
                                state.scale * (1.0 + self.scale_step)
                            } else {
                                state.scale / (1.0 + self.scale_step)
                            })
                            .clamp(self.min_scale, self.max_scale);

                            let scaled_size = scaled_image_size(
                                renderer,
                                &self.handle,
                                state,
                                bounds.size(),
                                self.content_fit,
                                self.rotation,
                            );

                            let factor = state.scale / previous_scale - 1.0;

                            let cursor_to_center =
                                cursor_position - bounds.center();

                            let adjustment = cursor_to_center * factor
                                + state.current_offset * factor;

                            state.current_offset = Vector::new(
                                if scaled_size.width > bounds.width {
                                    state.current_offset.x + adjustment.x
                                } else {
                                    0.0
                                },
                                if scaled_size.height > bounds.height {
                                    state.current_offset.y + adjustment.y
                                } else {
                                    0.0
                                },
                            );
                        }
                    }
                }

                event::Status::Captured
            }
            Event::Mouse(mouse::Event::ButtonPressed(mouse::Button::Left)) => {
                let Some(cursor_position) = cursor.position_over(bounds) else {
                    return event::Status::Ignored;
                };

                let state = tree.state.downcast_mut::<State>();

                state.cursor_grabbed_at = Some(cursor_position);
                state.starting_offset = state.current_offset;

                event::Status::Captured
            }
            Event::Mouse(mouse::Event::ButtonReleased(mouse::Button::Left)) => {
                let state = tree.state.downcast_mut::<State>();

                if state.cursor_grabbed_at.is_some() {
                    state.cursor_grabbed_at = None;

                    event::Status::Captured
                } else {
                    event::Status::Ignored
                }
            }
            Event::Mouse(mouse::Event::CursorMoved { position }) => {
                let state = tree.state.downcast_mut::<State>();

                if let Some(origin) = state.cursor_grabbed_at {
                    let scaled_size = scaled_image_size(
                        renderer,
                        &self.handle,
                        state,
                        bounds.size(),
                        self.content_fit,
                        self.rotation,
                    );
                    let hidden_width = (scaled_size.width - bounds.width / 2.0)
                        .max(0.0)
                        .round();

                    let hidden_height = (scaled_size.height
                        - bounds.height / 2.0)
                        .max(0.0)
                        .round();

                    let delta = position - origin;

                    let x = if bounds.width < scaled_size.width {
                        (state.starting_offset.x - delta.x)
                            .clamp(-hidden_width, hidden_width)
                    } else {
                        0.0
                    };

                    let y = if bounds.height < scaled_size.height {
                        (state.starting_offset.y - delta.y)
                            .clamp(-hidden_height, hidden_height)
                    } else {
                        0.0
                    };

                    state.current_offset = Vector::new(x, y);

                    event::Status::Captured
                } else {
                    event::Status::Ignored
                }
            }
            _ => event::Status::Ignored,
        }
    }

    fn mouse_interaction(
        &self,
        tree: &Tree,
        layout: Layout<'_>,
        cursor: mouse::Cursor,
        _viewport: &Rectangle,
        _renderer: &Renderer,
    ) -> mouse::Interaction {
        let state = tree.state.downcast_ref::<State>();
        let bounds = layout.bounds();
        let is_mouse_over = cursor.is_over(bounds);

        if state.is_cursor_grabbed() {
            mouse::Interaction::Grabbing
        } else if is_mouse_over {
            mouse::Interaction::Grab
        } else {
            mouse::Interaction::None
        }
    }

    fn draw(
        &self,
        tree: &Tree,
        renderer: &mut Renderer,
        _theme: &Theme,
        _style: &renderer::Style,
        layout: Layout<'_>,
        _cursor: mouse::Cursor,
        _viewport: &Rectangle,
    ) {
        let state = tree.state.downcast_ref::<State>();
        let bounds = layout.bounds();

        let final_size = scaled_image_size(
            renderer,
            &self.handle,
            state,
            bounds.size(),
            self.content_fit,
            self.rotation,
        );

        let translation = {
            let diff_w = bounds.width - final_size.width;
            let diff_h = bounds.height - final_size.height;

            let image_top_left = match self.content_fit {
                ContentFit::None => {
                    Vector::new(diff_w.max(0.0) / 2.0, diff_h.max(0.0) / 2.0)
                }
                _ => Vector::new(diff_w / 2.0, diff_h / 2.0),
            };

            image_top_left - state.offset(bounds, final_size)
        };

        let drawing_bounds = Rectangle::new(bounds.position(), final_size);

        let render = |renderer: &mut Renderer| {
            renderer.with_translation(translation, |renderer| {
                renderer.draw_image(
                    Image {
                        handle: self.handle.clone(),
                        filter_method: self.filter_method,
                        rotation: Radians(0.0),
                        opacity: 1.0,
                        snap: true,
                    },
                    drawing_bounds,
<<<<<<< HEAD
                    self.rotation.radians(),
                    1.0,
=======
>>>>>>> ff0da4dc
                );
            });
        };

        renderer.with_layer(bounds, render);
    }
}

/// The local state of a [`Viewer`].
#[derive(Debug, Clone, Copy)]
pub struct State {
    scale: f32,
    starting_offset: Vector,
    current_offset: Vector,
    cursor_grabbed_at: Option<Point>,
}

impl Default for State {
    fn default() -> Self {
        Self {
            scale: 1.0,
            starting_offset: Vector::default(),
            current_offset: Vector::default(),
            cursor_grabbed_at: None,
        }
    }
}

impl State {
    /// Creates a new [`State`].
    pub fn new() -> Self {
        State::default()
    }

    /// Returns the current offset of the [`State`], given the bounds
    /// of the [`Viewer`] and its image.
    fn offset(&self, bounds: Rectangle, image_size: Size) -> Vector {
        let hidden_width =
            (image_size.width - bounds.width / 2.0).max(0.0).round();

        let hidden_height =
            (image_size.height - bounds.height / 2.0).max(0.0).round();

        Vector::new(
            self.current_offset.x.clamp(-hidden_width, hidden_width),
            self.current_offset.y.clamp(-hidden_height, hidden_height),
        )
    }

    /// Returns if the cursor is currently grabbed by the [`Viewer`].
    pub fn is_cursor_grabbed(&self) -> bool {
        self.cursor_grabbed_at.is_some()
    }
}

impl<'a, Message, Theme, Renderer, Handle> From<Viewer<Handle>>
    for Element<'a, Message, Theme, Renderer>
where
    Renderer: 'a + image::Renderer<Handle = Handle>,
    Message: 'a,
    Handle: Clone + 'a,
{
    fn from(viewer: Viewer<Handle>) -> Element<'a, Message, Theme, Renderer> {
        Element::new(viewer)
    }
}

/// Returns the bounds of the underlying image, given the bounds of
/// the [`Viewer`]. Scaling will be applied and original aspect ratio
/// will be respected.
pub fn scaled_image_size<Renderer>(
    renderer: &Renderer,
    handle: &<Renderer as image::Renderer>::Handle,
    state: &State,
    bounds: Size,
    content_fit: ContentFit,
    rotation: Rotation,
) -> Size
where
    Renderer: image::Renderer,
{
    let Size { width, height } = renderer.measure_image(handle);
    let image_size = Size::new(width as f32, height as f32);
    let rotated_size = rotation.apply(image_size);
    let adjusted_fit = content_fit.fit(rotated_size, bounds);

    Size::new(
        adjusted_fit.width * state.scale,
        adjusted_fit.height * state.scale,
    )
}<|MERGE_RESOLUTION|>--- conflicted
+++ resolved
@@ -6,13 +6,8 @@
 use crate::core::renderer;
 use crate::core::widget::tree::{self, Tree};
 use crate::core::{
-<<<<<<< HEAD
-    Clipboard, ContentFit, Element, Layout, Length, Pixels, Point, Rectangle,
-    Rotation, Shell, Size, Vector, Widget,
-=======
     Clipboard, ContentFit, Element, Image, Layout, Length, Pixels, Point,
-    Radians, Rectangle, Shell, Size, Vector, Widget,
->>>>>>> ff0da4dc
+    Radians, Rectangle, Rotation, Shell, Size, Vector, Widget,
 };
 
 /// A frame that displays an image with the ability to zoom in/out and pan.
@@ -376,11 +371,6 @@
                         snap: true,
                     },
                     drawing_bounds,
-<<<<<<< HEAD
-                    self.rotation.radians(),
-                    1.0,
-=======
->>>>>>> ff0da4dc
                 );
             });
         };
