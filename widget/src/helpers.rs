//! Helper functions to create pure widgets.
use crate::button::{self, Button};
use crate::checkbox::{self, Checkbox};
use crate::combo_box::{self, ComboBox};
use crate::container::{self, Container};
use crate::core;
use crate::core::widget::operation;
use crate::core::{Element, Length, Pixels, Widget};
use crate::keyed;
use crate::overlay;
use crate::pane_grid::{self, PaneGrid};
use crate::pick_list::{self, PickList};
use crate::progress_bar::{self, ProgressBar};
use crate::radio::{self, Radio};
use crate::rule::{self, Rule};
use crate::runtime::Command;
use crate::scrollable::{self, Scrollable};
use crate::slider::{self, Slider};
use crate::text::{self, Text};
use crate::text_editor::{self, TextEditor};
use crate::text_input::{self, TextInput};
use crate::toggler::{self, Toggler};
use crate::tooltip::{self, Tooltip};
use crate::vertical_slider::{self, VerticalSlider};
use crate::{Column, MouseArea, Row, Space, Stack, Themer};

use std::borrow::Borrow;
use std::ops::RangeInclusive;

/// Creates a [`Column`] with the given children.
///
/// [`Column`]: crate::Column
#[macro_export]
macro_rules! column {
    () => (
        $crate::Column::new()
    );
    ($($x:expr),+ $(,)?) => (
        $crate::Column::with_children([$($crate::core::Element::from($x)),+])
    );
}

/// Creates a [`Row`] with the given children.
///
/// [`Row`]: crate::Row
#[macro_export]
macro_rules! row {
    () => (
        $crate::Row::new()
    );
    ($($x:expr),+ $(,)?) => (
        $crate::Row::with_children([$($crate::core::Element::from($x)),+])
    );
}

/// Creates a [`Stack`] with the given children.
///
/// [`Stack`]: crate::Stack
#[macro_export]
macro_rules! stack {
    () => (
        $crate::Stack::new()
    );
    ($($x:expr),+ $(,)?) => (
        $crate::Stack::with_children([$($crate::core::Element::from($x)),+])
    );
}

/// Creates a new [`Container`] with the provided content.
///
/// [`Container`]: crate::Container
pub fn container<'a, Message, Theme, Renderer>(
    content: impl Into<Element<'a, Message, Theme, Renderer>>,
) -> Container<'a, Message, Theme, Renderer>
where
    Theme: container::Catalog + 'a,
    Renderer: core::Renderer,
{
    Container::new(content)
}

/// Creates a new [`Container`] that fills all the available space
/// and centers its contents inside.
///
/// This is equivalent to:
/// ```rust,no_run
/// # use iced_widget::Container;
/// # fn container<A>(x: A) -> Container<'static, ()> { unreachable!() }
/// let centered = container("Centered!").center();
/// ```
///
/// [`Container`]: crate::Container
pub fn center<'a, Message, Theme, Renderer>(
    content: impl Into<Element<'a, Message, Theme, Renderer>>,
) -> Container<'a, Message, Theme, Renderer>
where
    Theme: container::Catalog + 'a,
    Renderer: core::Renderer,
{
    container(content).fill().center()
}

/// Creates a new [`Column`] with the given children.
pub fn column<'a, Message, Theme, Renderer>(
    children: impl IntoIterator<Item = Element<'a, Message, Theme, Renderer>>,
) -> Column<'a, Message, Theme, Renderer>
where
    Renderer: core::Renderer,
{
    Column::with_children(children)
}

/// Creates a new [`keyed::Column`] with the given children.
pub fn keyed_column<'a, Key, Message, Theme, Renderer>(
    children: impl IntoIterator<Item = (Key, Element<'a, Message, Theme, Renderer>)>,
) -> keyed::Column<'a, Key, Message, Theme, Renderer>
where
    Key: Copy + PartialEq,
    Renderer: core::Renderer,
{
    keyed::Column::with_children(children)
}

/// Creates a new [`Row`] with the given children.
///
/// [`Row`]: crate::Row
pub fn row<'a, Message, Theme, Renderer>(
    children: impl IntoIterator<Item = Element<'a, Message, Theme, Renderer>>,
) -> Row<'a, Message, Theme, Renderer>
where
    Renderer: core::Renderer,
{
    Row::with_children(children)
}

/// Creates a new [`Stack`] with the given children.
///
/// [`Stack`]: crate::Stack
pub fn stack<'a, Message, Theme, Renderer>(
    children: impl IntoIterator<Item = Element<'a, Message, Theme, Renderer>>,
) -> Stack<'a, Message, Theme, Renderer>
where
    Renderer: core::Renderer,
{
    Stack::with_children(children)
}

/// Wraps the given widget and captures any mouse button presses inside the bounds of
/// the widget—effectively making it _opaque_.
///
/// This helper is meant to be used to mark elements in a [`Stack`] to avoid mouse
/// events from passing through layers.
///
/// [`Stack`]: crate::Stack
pub fn opaque<'a, Message, Theme, Renderer>(
    content: impl Into<Element<'a, Message, Theme, Renderer>>,
) -> Element<'a, Message, Theme, Renderer>
where
    Message: 'a,
    Theme: 'a,
    Renderer: core::Renderer + 'a,
{
    use crate::core::event::{self, Event};
    use crate::core::layout::{self, Layout};
    use crate::core::mouse;
    use crate::core::renderer;
    use crate::core::widget::tree::{self, Tree};
    use crate::core::{Rectangle, Shell, Size};

    struct Opaque<'a, Message, Theme, Renderer> {
        content: Element<'a, Message, Theme, Renderer>,
    }

    impl<'a, Message, Theme, Renderer> Widget<Message, Theme, Renderer>
        for Opaque<'a, Message, Theme, Renderer>
    where
        Renderer: core::Renderer,
    {
        fn tag(&self) -> tree::Tag {
            self.content.as_widget().tag()
        }

        fn state(&self) -> tree::State {
            self.content.as_widget().state()
        }

        fn children(&self) -> Vec<Tree> {
            self.content.as_widget().children()
        }

        fn diff(&self, tree: &mut Tree) {
            self.content.as_widget().diff(tree);
        }

        fn size(&self) -> Size<Length> {
            self.content.as_widget().size()
        }

        fn size_hint(&self) -> Size<Length> {
            self.content.as_widget().size_hint()
        }

        fn layout(
            &self,
            tree: &mut Tree,
            renderer: &Renderer,
            limits: &layout::Limits,
        ) -> layout::Node {
            self.content.as_widget().layout(tree, renderer, limits)
        }

        fn draw(
            &self,
            tree: &Tree,
            renderer: &mut Renderer,
            theme: &Theme,
            style: &renderer::Style,
            layout: Layout<'_>,
            cursor: mouse::Cursor,
            viewport: &Rectangle,
        ) {
            self.content
                .as_widget()
                .draw(tree, renderer, theme, style, layout, cursor, viewport);
        }

        fn operate(
            &self,
            state: &mut Tree,
            layout: Layout<'_>,
            renderer: &Renderer,
            operation: &mut dyn operation::Operation<Message>,
        ) {
            self.content
                .as_widget()
                .operate(state, layout, renderer, operation);
        }

        fn on_event(
            &mut self,
            state: &mut Tree,
            event: Event,
            layout: Layout<'_>,
            cursor: mouse::Cursor,
            renderer: &Renderer,
            clipboard: &mut dyn core::Clipboard,
            shell: &mut Shell<'_, Message>,
            viewport: &Rectangle,
        ) -> event::Status {
            let is_mouse_press = matches!(
                event,
                core::Event::Mouse(mouse::Event::ButtonPressed(_))
            );

            if let core::event::Status::Captured =
                self.content.as_widget_mut().on_event(
                    state, event, layout, cursor, renderer, clipboard, shell,
                    viewport,
                )
            {
                return event::Status::Captured;
            }

            if is_mouse_press && cursor.is_over(layout.bounds()) {
                event::Status::Captured
            } else {
                event::Status::Ignored
            }
        }

        fn mouse_interaction(
            &self,
            state: &core::widget::Tree,
            layout: core::Layout<'_>,
            cursor: core::mouse::Cursor,
            viewport: &core::Rectangle,
            renderer: &Renderer,
        ) -> core::mouse::Interaction {
            let interaction = self
                .content
                .as_widget()
                .mouse_interaction(state, layout, cursor, viewport, renderer);

            if interaction == mouse::Interaction::None
                && cursor.is_over(layout.bounds())
            {
                mouse::Interaction::Idle
            } else {
                interaction
            }
        }

        fn overlay<'b>(
            &'b mut self,
            state: &'b mut core::widget::Tree,
            layout: core::Layout<'_>,
            renderer: &Renderer,
            translation: core::Vector,
        ) -> Option<core::overlay::Element<'b, Message, Theme, Renderer>>
        {
            self.content.as_widget_mut().overlay(
                state,
                layout,
                renderer,
                translation,
            )
        }
    }

    Element::new(Opaque {
        content: content.into(),
    })
}

/// Displays a widget on top of another one, only when the base widget is hovered.
///
/// This works analogously to a [`stack`], but it will only display the layer on top
/// when the cursor is over the base. It can be useful for removing visual clutter.
///
/// [`stack`]: stack()
pub fn hover<'a, Message, Theme, Renderer>(
    base: impl Into<Element<'a, Message, Theme, Renderer>>,
    top: impl Into<Element<'a, Message, Theme, Renderer>>,
) -> Element<'a, Message, Theme, Renderer>
where
    Message: 'a,
    Theme: 'a,
    Renderer: core::Renderer + 'a,
{
    use crate::core::event::{self, Event};
    use crate::core::layout::{self, Layout};
    use crate::core::mouse;
    use crate::core::renderer;
    use crate::core::widget::tree::{self, Tree};
    use crate::core::{Rectangle, Shell, Size};

    struct Hover<'a, Message, Theme, Renderer> {
        base: Element<'a, Message, Theme, Renderer>,
        top: Element<'a, Message, Theme, Renderer>,
        is_top_overlay_active: bool,
    }

    impl<'a, Message, Theme, Renderer> Widget<Message, Theme, Renderer>
        for Hover<'a, Message, Theme, Renderer>
    where
        Renderer: core::Renderer,
    {
        fn tag(&self) -> tree::Tag {
            struct Tag;
            tree::Tag::of::<Tag>()
        }

        fn children(&self) -> Vec<Tree> {
            vec![Tree::new(&self.base), Tree::new(&self.top)]
        }

        fn diff(&self, tree: &mut Tree) {
            tree.diff_children(&[&self.base, &self.top]);
        }

        fn size(&self) -> Size<Length> {
            self.base.as_widget().size()
        }

        fn size_hint(&self) -> Size<Length> {
            self.base.as_widget().size_hint()
        }

        fn layout(
            &self,
            tree: &mut Tree,
            renderer: &Renderer,
            limits: &layout::Limits,
        ) -> layout::Node {
            let base = self.base.as_widget().layout(
                &mut tree.children[0],
                renderer,
                limits,
            );

            let top = self.top.as_widget().layout(
                &mut tree.children[1],
                renderer,
                &layout::Limits::new(Size::ZERO, base.size()),
            );

            layout::Node::with_children(base.size(), vec![base, top])
        }

        fn draw(
            &self,
            tree: &Tree,
            renderer: &mut Renderer,
            theme: &Theme,
            style: &renderer::Style,
            layout: Layout<'_>,
            cursor: mouse::Cursor,
            viewport: &Rectangle,
        ) {
            if let Some(bounds) = layout.bounds().intersection(viewport) {
                let mut children = layout.children().zip(&tree.children);

                let (base_layout, base_tree) = children.next().unwrap();

                self.base.as_widget().draw(
                    base_tree,
                    renderer,
                    theme,
                    style,
                    base_layout,
                    cursor,
                    viewport,
                );

                if cursor.is_over(layout.bounds()) || self.is_top_overlay_active
                {
                    let (top_layout, top_tree) = children.next().unwrap();

                    renderer.with_layer(bounds, |renderer| {
                        self.top.as_widget().draw(
                            top_tree, renderer, theme, style, top_layout,
                            cursor, viewport,
                        );
                    });
                }
            }
        }

        fn operate(
            &self,
            tree: &mut Tree,
            layout: Layout<'_>,
            renderer: &Renderer,
            operation: &mut dyn operation::Operation<Message>,
        ) {
            let children = [&self.base, &self.top]
                .into_iter()
                .zip(layout.children().zip(&mut tree.children));

            for (child, (layout, tree)) in children {
                child.as_widget().operate(tree, layout, renderer, operation);
            }
        }

        fn on_event(
            &mut self,
            tree: &mut Tree,
            event: Event,
            layout: Layout<'_>,
            cursor: mouse::Cursor,
            renderer: &Renderer,
            clipboard: &mut dyn core::Clipboard,
            shell: &mut Shell<'_, Message>,
            viewport: &Rectangle,
        ) -> event::Status {
            let mut children = layout.children().zip(&mut tree.children);
            let (base_layout, base_tree) = children.next().unwrap();

            let top_status = if matches!(
                event,
                Event::Mouse(
                    mouse::Event::CursorMoved { .. }
                        | mouse::Event::ButtonReleased(_)
                )
            ) || cursor.is_over(layout.bounds())
            {
                let (top_layout, top_tree) = children.next().unwrap();

                self.top.as_widget_mut().on_event(
                    top_tree,
                    event.clone(),
                    top_layout,
                    cursor,
                    renderer,
                    clipboard,
                    shell,
                    viewport,
                )
            } else {
                event::Status::Ignored
            };

            if top_status == event::Status::Captured {
                return top_status;
            }

            self.base.as_widget_mut().on_event(
                base_tree,
                event.clone(),
                base_layout,
                cursor,
                renderer,
                clipboard,
                shell,
                viewport,
            )
        }

        fn mouse_interaction(
            &self,
            tree: &Tree,
            layout: Layout<'_>,
            cursor: mouse::Cursor,
            viewport: &Rectangle,
            renderer: &Renderer,
        ) -> mouse::Interaction {
            [&self.base, &self.top]
                .into_iter()
                .rev()
                .zip(layout.children().rev().zip(tree.children.iter().rev()))
                .map(|(child, (layout, tree))| {
                    child.as_widget().mouse_interaction(
                        tree, layout, cursor, viewport, renderer,
                    )
                })
                .find(|&interaction| interaction != mouse::Interaction::None)
                .unwrap_or_default()
        }

        fn overlay<'b>(
            &'b mut self,
            tree: &'b mut core::widget::Tree,
            layout: core::Layout<'_>,
            renderer: &Renderer,
            translation: core::Vector,
        ) -> Option<core::overlay::Element<'b, Message, Theme, Renderer>>
        {
            let mut overlays = [&mut self.base, &mut self.top]
                .into_iter()
                .zip(layout.children().zip(tree.children.iter_mut()))
                .map(|(child, (layout, tree))| {
                    child.as_widget_mut().overlay(
                        tree,
                        layout,
                        renderer,
                        translation,
                    )
                });

            if let Some(base_overlay) = overlays.next()? {
                return Some(base_overlay);
            }

            let top_overlay = overlays.next()?;
            self.is_top_overlay_active = top_overlay.is_some();

            top_overlay
        }
    }

    Element::new(Hover {
        base: base.into(),
        top: top.into(),
        is_top_overlay_active: false,
    })
}

/// Creates a new [`Scrollable`] with the provided content.
///
/// [`Scrollable`]: crate::Scrollable
pub fn scrollable<'a, Message, Theme, Renderer>(
    content: impl Into<Element<'a, Message, Theme, Renderer>>,
) -> Scrollable<'a, Message, Theme, Renderer>
where
    Theme: scrollable::Catalog + 'a,
    Renderer: core::Renderer,
{
    Scrollable::new(content)
}

/// Creates a new [`Button`] with the provided content.
///
/// [`Button`]: crate::Button
pub fn button<'a, Message, Theme, Renderer>(
    content: impl Into<Element<'a, Message, Theme, Renderer>>,
) -> Button<'a, Message, Theme, Renderer>
where
    Theme: button::Catalog + 'a,
    Renderer: core::Renderer,
{
    Button::new(content)
}

/// Creates a new [`Tooltip`] for the provided content with the given
/// [`Element`] and [`tooltip::Position`].
///
/// [`Tooltip`]: crate::Tooltip
/// [`tooltip::Position`]: crate::tooltip::Position
pub fn tooltip<'a, Message, Theme, Renderer>(
    content: impl Into<Element<'a, Message, Theme, Renderer>>,
    tooltip: impl Into<Element<'a, Message, Theme, Renderer>>,
    position: tooltip::Position,
) -> crate::Tooltip<'a, Message, Theme, Renderer>
where
    Theme: container::Catalog + 'a,
    Renderer: core::text::Renderer,
{
    Tooltip::new(content, tooltip, position)
}

/// Creates a new [`Text`] widget with the provided content.
///
/// [`Text`]: core::widget::Text
pub fn text<'a, Theme, Renderer>(
    text: impl text::IntoFragment<'a>,
) -> Text<'a, Theme, Renderer>
where
    Theme: text::Catalog + 'a,
    Renderer: core::text::Renderer,
{
    Text::new(text)
}

/// Creates a new [`Text`] widget that displays the provided value.
///
/// [`Text`]: core::widget::Text
pub fn value<'a, Theme, Renderer>(
    value: impl ToString,
) -> Text<'a, Theme, Renderer>
where
    Theme: text::Catalog + 'a,
    Renderer: core::text::Renderer,
{
    Text::new(value.to_string())
}

/// Creates a new [`Checkbox`].
///
/// [`Checkbox`]: crate::Checkbox
pub fn checkbox<'a, Message, Theme, Renderer>(
    label: impl Into<String>,
    is_checked: bool,
) -> Checkbox<'a, Message, Theme, Renderer>
where
    Theme: checkbox::Catalog + 'a,
    Renderer: core::text::Renderer,
{
    Checkbox::new(label, is_checked)
}

/// Creates a new [`Radio`].
///
/// [`Radio`]: crate::Radio
pub fn radio<'a, Message, Theme, Renderer, V>(
    label: impl Into<String>,
    value: V,
    selected: Option<V>,
    on_click: impl FnOnce(V) -> Message,
) -> Radio<'a, Message, Theme, Renderer>
where
    Message: Clone,
    Theme: radio::Catalog + 'a,
    Renderer: core::text::Renderer,
    V: Copy + Eq,
{
    Radio::new(label, value, selected, on_click)
}

/// Creates a new [`Toggler`].
///
/// [`Toggler`]: crate::Toggler
pub fn toggler<'a, Message, Theme, Renderer>(
    label: impl Into<Option<String>>,
    is_checked: bool,
    f: impl Fn(bool) -> Message + 'a,
) -> Toggler<'a, Message, Theme, Renderer>
where
    Theme: toggler::Catalog + 'a,
    Renderer: core::text::Renderer,
{
    Toggler::new(label, is_checked, f)
}

/// Creates a new [`TextInput`].
///
/// [`TextInput`]: crate::TextInput
pub fn text_input<'a, Message, Theme, Renderer>(
    placeholder: &str,
    value: &str,
) -> TextInput<'a, Message, Theme, Renderer>
where
    Message: Clone,
    Theme: text_input::Catalog + 'a,
    Renderer: core::text::Renderer,
{
    TextInput::new(placeholder, value)
}

/// Creates a new [`TextEditor`].
///
/// [`TextEditor`]: crate::TextEditor
pub fn text_editor<'a, Message, Theme, Renderer>(
    content: &'a text_editor::Content<Renderer>,
) -> TextEditor<'a, core::text::highlighter::PlainText, Message, Theme, Renderer>
where
    Message: Clone,
    Theme: text_editor::Catalog + 'a,
    Renderer: core::text::Renderer,
{
    TextEditor::new(content)
}

/// Creates a new [`Slider`].
///
/// [`Slider`]: crate::Slider
pub fn slider<'a, T, Message, Theme>(
    range: std::ops::RangeInclusive<T>,
    value: T,
    on_change: impl Fn(T) -> Message + 'a,
) -> Slider<'a, T, Message, Theme>
where
    T: Copy + From<u8> + std::cmp::PartialOrd,
    Message: Clone,
    Theme: slider::Catalog + 'a,
{
    Slider::new(range, value, on_change)
}

/// Creates a new [`VerticalSlider`].
///
/// [`VerticalSlider`]: crate::VerticalSlider
pub fn vertical_slider<'a, T, Message, Theme>(
    range: std::ops::RangeInclusive<T>,
    value: T,
    on_change: impl Fn(T) -> Message + 'a,
) -> VerticalSlider<'a, T, Message, Theme>
where
    T: Copy + From<u8> + std::cmp::PartialOrd,
    Message: Clone,
    Theme: vertical_slider::Catalog + 'a,
{
    VerticalSlider::new(range, value, on_change)
}

/// Creates a new [`PickList`].
///
/// [`PickList`]: crate::PickList
pub fn pick_list<'a, T, L, V, Message, Theme, Renderer>(
    options: L,
    selected: Option<V>,
    on_selected: impl Fn(T) -> Message + 'a,
) -> PickList<'a, T, L, V, Message, Theme, Renderer>
where
    T: ToString + PartialEq + Clone + 'a,
    L: Borrow<[T]> + 'a,
    V: Borrow<T> + 'a,
    Message: Clone,
    Theme: pick_list::Catalog + overlay::menu::Catalog,
    Renderer: core::text::Renderer,
{
    PickList::new(options, selected, on_selected)
}

/// Creates a new [`ComboBox`].
///
/// [`ComboBox`]: crate::ComboBox
pub fn combo_box<'a, T, Message, Theme, Renderer>(
    state: &'a combo_box::State<T>,
    placeholder: &str,
    selection: Option<&T>,
    on_selected: impl Fn(T) -> Message + 'static,
) -> ComboBox<'a, T, Message, Theme, Renderer>
where
    T: std::fmt::Display + Clone,
    Theme: combo_box::Catalog + 'a,
    Renderer: core::text::Renderer,
{
    ComboBox::new(state, placeholder, selection, on_selected)
}

/// Creates a new [`Space`] widget that fills the available
/// horizontal space.
///
/// This can be useful to separate widgets in a [`Row`].
pub fn horizontal_space() -> Space {
    Space::with_width(Length::Fill)
}

/// Creates a new [`Space`] widget that fills the available
/// vertical space.
///
/// This can be useful to separate widgets in a [`Column`].
pub fn vertical_space() -> Space {
    Space::with_height(Length::Fill)
}

/// Creates a horizontal [`Rule`] with the given height.
///
/// [`Rule`]: crate::Rule
pub fn horizontal_rule<'a, Theme>(height: impl Into<Pixels>) -> Rule<'a, Theme>
where
    Theme: rule::Catalog + 'a,
{
    Rule::horizontal(height)
}

/// Creates a vertical [`Rule`] with the given width.
///
/// [`Rule`]: crate::Rule
pub fn vertical_rule<'a, Theme>(width: impl Into<Pixels>) -> Rule<'a, Theme>
where
    Theme: rule::Catalog + 'a,
{
    Rule::vertical(width)
}

/// Creates a new [`ProgressBar`].
///
/// It expects:
///   * an inclusive range of possible values, and
///   * the current value of the [`ProgressBar`].
///
/// [`ProgressBar`]: crate::ProgressBar
pub fn progress_bar<'a, Theme>(
    range: RangeInclusive<f32>,
    value: f32,
) -> ProgressBar<'a, Theme>
where
    Theme: progress_bar::Catalog + 'a,
{
    ProgressBar::new(range, value)
}

/// Creates a new [`Image`].
///
/// [`Image`]: crate::Image
#[cfg(feature = "image")]
pub fn image<Handle>(handle: impl Into<Handle>) -> crate::Image<Handle> {
    crate::Image::new(handle.into())
}

/// Creates a new [`Svg`] widget from the given [`Handle`].
///
/// [`Svg`]: crate::Svg
/// [`Handle`]: crate::svg::Handle
#[cfg(feature = "svg")]
pub fn svg<'a, Theme>(
    handle: impl Into<core::svg::Handle>,
) -> crate::Svg<'a, Theme>
where
    Theme: crate::svg::Catalog,
{
    crate::Svg::new(handle)
}

/// Creates a new [`Canvas`].
///
/// [`Canvas`]: crate::Canvas
#[cfg(feature = "canvas")]
pub fn canvas<P, Message, Theme, Renderer>(
    program: P,
) -> crate::Canvas<P, Message, Theme, Renderer>
where
    Renderer: crate::graphics::geometry::Renderer,
    P: crate::canvas::Program<Message, Theme, Renderer>,
{
    crate::Canvas::new(program)
}

/// Creates a new [`QRCode`] widget from the given [`Data`].
///
/// [`QRCode`]: crate::QRCode
/// [`Data`]: crate::qr_code::Data
#[cfg(feature = "qr_code")]
pub fn qr_code<'a, Theme>(
    data: &'a crate::qr_code::Data,
) -> crate::QRCode<'a, Theme>
where
    Theme: crate::qr_code::Catalog + 'a,
{
    crate::QRCode::new(data)
}

/// Creates a new [`Shader`].
///
/// [`Shader`]: crate::Shader
#[cfg(feature = "wgpu")]
pub fn shader<Message, P>(program: P) -> crate::Shader<Message, P>
where
    P: crate::shader::Program<Message>,
{
    crate::Shader::new(program)
}

/// Focuses the previous focusable widget.
pub fn focus_previous<Message>() -> Command<Message>
where
    Message: 'static,
{
    Command::widget(operation::focusable::focus_previous())
}

/// Focuses the next focusable widget.
pub fn focus_next<Message>() -> Command<Message>
where
    Message: 'static,
{
    Command::widget(operation::focusable::focus_next())
}

/// Creates a new [`MouseArea`].
pub fn mouse_area<'a, Message, Theme, Renderer>(
    widget: impl Into<Element<'a, Message, Theme, Renderer>>,
) -> MouseArea<'a, Message, Theme, Renderer>
where
    Renderer: core::Renderer,
{
    MouseArea::new(widget)
}

<<<<<<< HEAD
/// Creates a new [`Themer`].
pub fn themer<'a, Message, Theme, Renderer>(
    theme: Theme,
    content: impl Into<Element<'a, Message, Theme, Renderer>>,
) -> Themer<'a, Message, Theme, Renderer>
=======
/// A widget that applies any `Theme` to its contents.
pub fn themer<'a, Message, OldTheme, NewTheme, Renderer>(
    new_theme: NewTheme,
    content: impl Into<Element<'a, Message, NewTheme, Renderer>>,
) -> Themer<
    'a,
    Message,
    OldTheme,
    NewTheme,
    impl Fn(&OldTheme) -> NewTheme,
    Renderer,
>
>>>>>>> 718fe5b7
where
    Renderer: core::Renderer,
    NewTheme: Clone,
{
<<<<<<< HEAD
    Themer::new(theme, content)
}

/// Creates a new [`PaneGrid`].
pub fn pane_grid<'a, T, Message, Theme, Renderer>(
    state: &'a pane_grid::State<T>,
    view: impl Fn(
        pane_grid::Pane,
        &'a T,
        bool,
    ) -> pane_grid::Content<'a, Message, Theme, Renderer>,
) -> PaneGrid<'a, Message, Theme, Renderer>
where
    Renderer: core::Renderer,
    Theme: pane_grid::StyleSheet + container::StyleSheet,
{
    PaneGrid::new(state, view)
=======
    Themer::new(move |_| new_theme.clone(), content)
>>>>>>> 718fe5b7
}<|MERGE_RESOLUTION|>--- conflicted
+++ resolved
@@ -908,13 +908,6 @@
     MouseArea::new(widget)
 }
 
-<<<<<<< HEAD
-/// Creates a new [`Themer`].
-pub fn themer<'a, Message, Theme, Renderer>(
-    theme: Theme,
-    content: impl Into<Element<'a, Message, Theme, Renderer>>,
-) -> Themer<'a, Message, Theme, Renderer>
-=======
 /// A widget that applies any `Theme` to its contents.
 pub fn themer<'a, Message, OldTheme, NewTheme, Renderer>(
     new_theme: NewTheme,
@@ -927,13 +920,11 @@
     impl Fn(&OldTheme) -> NewTheme,
     Renderer,
 >
->>>>>>> 718fe5b7
 where
     Renderer: core::Renderer,
     NewTheme: Clone,
 {
-<<<<<<< HEAD
-    Themer::new(theme, content)
+    Themer::new(move |_| new_theme.clone(), content)
 }
 
 /// Creates a new [`PaneGrid`].
@@ -947,10 +938,7 @@
 ) -> PaneGrid<'a, Message, Theme, Renderer>
 where
     Renderer: core::Renderer,
-    Theme: pane_grid::StyleSheet + container::StyleSheet,
+    Theme: pane_grid::Catalog,
 {
     PaneGrid::new(state, view)
-=======
-    Themer::new(move |_| new_theme.clone(), content)
->>>>>>> 718fe5b7
 }