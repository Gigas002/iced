//! Compose existing renderers and create type-safe fallback strategies.
use crate::core::image;
use crate::core::renderer;
use crate::core::svg;
use crate::core::{
    self, Background, Color, Image, Point, Rectangle, Size, Svg, Transformation,
};
use crate::graphics;
use crate::graphics::compositor;
use crate::graphics::mesh;

use std::borrow::Cow;

/// A renderer `A` with a fallback strategy `B`.
///
/// This type can be used to easily compose existing renderers and
/// create custom, type-safe fallback strategies.
#[derive(Debug)]
pub enum Renderer<A, B> {
    /// The primary rendering option.
    Primary(A),
    /// The secondary (or fallback) rendering option.
    Secondary(B),
}

macro_rules! delegate {
    ($renderer:expr, $name:ident, $body:expr) => {
        match $renderer {
            Self::Primary($name) => $body,
            Self::Secondary($name) => $body,
        }
    };
}

impl<A, B> core::Renderer for Renderer<A, B>
where
    A: core::Renderer,
    B: core::Renderer,
{
    fn fill_quad(
        &mut self,
        quad: renderer::Quad,
        background: impl Into<Background>,
    ) {
        delegate!(self, renderer, renderer.fill_quad(quad, background.into()));
    }

    fn clear(&mut self) {
        delegate!(self, renderer, renderer.clear());
    }

    fn start_layer(&mut self, bounds: Rectangle) {
        delegate!(self, renderer, renderer.start_layer(bounds));
    }

    fn end_layer(&mut self) {
        delegate!(self, renderer, renderer.end_layer());
    }

    fn start_transformation(&mut self, transformation: Transformation) {
        delegate!(
            self,
            renderer,
            renderer.start_transformation(transformation)
        );
    }

    fn end_transformation(&mut self) {
        delegate!(self, renderer, renderer.end_transformation());
    }
}

impl<A, B> core::text::Renderer for Renderer<A, B>
where
    A: core::text::Renderer,
    B: core::text::Renderer<
            Font = A::Font,
            Paragraph = A::Paragraph,
            Editor = A::Editor,
        >,
{
    type Font = A::Font;
    type Paragraph = A::Paragraph;
    type Editor = A::Editor;

    const ICON_FONT: Self::Font = A::ICON_FONT;
    const CHECKMARK_ICON: char = A::CHECKMARK_ICON;
    const ARROW_DOWN_ICON: char = A::ARROW_DOWN_ICON;

    fn default_font(&self) -> Self::Font {
        delegate!(self, renderer, renderer.default_font())
    }

    fn default_size(&self) -> core::Pixels {
        delegate!(self, renderer, renderer.default_size())
    }

    fn fill_paragraph(
        &mut self,
        text: &Self::Paragraph,
        position: Point,
        color: Color,
        clip_bounds: Rectangle,
    ) {
        delegate!(
            self,
            renderer,
            renderer.fill_paragraph(text, position, color, clip_bounds)
        );
    }

    fn fill_editor(
        &mut self,
        editor: &Self::Editor,
        position: Point,
        color: Color,
        clip_bounds: Rectangle,
    ) {
        delegate!(
            self,
            renderer,
            renderer.fill_editor(editor, position, color, clip_bounds)
        );
    }

    fn fill_text(
        &mut self,
        text: core::Text<String, Self::Font>,
        position: Point,
        color: Color,
        clip_bounds: Rectangle,
    ) {
        delegate!(
            self,
            renderer,
            renderer.fill_text(text, position, color, clip_bounds)
        );
    }
}

impl<A, B> image::Renderer for Renderer<A, B>
where
    A: image::Renderer,
    B: image::Renderer<Handle = A::Handle>,
{
    type Handle = A::Handle;

    fn measure_image(&self, handle: &Self::Handle) -> Size<u32> {
        delegate!(self, renderer, renderer.measure_image(handle))
    }

    fn draw_image(&mut self, image: Image<A::Handle>, bounds: Rectangle) {
        delegate!(self, renderer, renderer.draw_image(image, bounds));
    }
}

impl<A, B> svg::Renderer for Renderer<A, B>
where
    A: svg::Renderer,
    B: svg::Renderer,
{
    fn measure_svg(&self, handle: &svg::Handle) -> Size<u32> {
        delegate!(self, renderer, renderer.measure_svg(handle))
    }

    fn draw_svg(&mut self, svg: Svg, bounds: Rectangle) {
        delegate!(self, renderer, renderer.draw_svg(svg, bounds));
    }
}

impl<A, B> mesh::Renderer for Renderer<A, B>
where
    A: mesh::Renderer,
    B: mesh::Renderer,
{
    fn draw_mesh(&mut self, mesh: graphics::Mesh) {
        delegate!(self, renderer, renderer.draw_mesh(mesh));
    }
}

/// A compositor `A` with a fallback strategy `B`.
///
/// It works analogously to [`Renderer`].
#[derive(Debug)]
pub enum Compositor<A, B>
where
    A: graphics::Compositor,
    B: graphics::Compositor,
{
    /// The primary compositing option.
    Primary(A),
    /// The secondary (or fallback) compositing option.
    Secondary(B),
}

/// A surface `A` with a fallback strategy `B`.
///
/// It works analogously to [`Renderer`].
#[derive(Debug)]
pub enum Surface<A, B> {
    /// The primary surface option.
    Primary(A),
    /// The secondary (or fallback) surface option.
    Secondary(B),
}

impl<A, B> graphics::Compositor for Compositor<A, B>
where
    A: graphics::Compositor,
    B: graphics::Compositor,
{
    type Renderer = Renderer<A::Renderer, B::Renderer>;
    type Surface = Surface<A::Surface, B::Surface>;

    async fn with_backend<W: compositor::Window + Clone>(
        settings: graphics::Settings,
        compatible_window: W,
        backend: Option<&str>,
    ) -> Result<Self, graphics::Error> {
        use std::env;

        let backends = backend
            .map(str::to_owned)
            .or_else(|| env::var("ICED_BACKEND").ok());

        let mut candidates: Vec<_> = backends
            .map(|backends| {
                backends
                    .split(',')
                    .filter(|candidate| !candidate.is_empty())
                    .map(str::to_owned)
                    .map(Some)
                    .collect()
            })
            .unwrap_or_default();

        if candidates.is_empty() {
            candidates.push(None);
        }

        let mut errors = vec![];

        for backend in candidates.iter().map(Option::as_deref) {
            match A::with_backend(settings, compatible_window.clone(), backend)
                .await
            {
                Ok(compositor) => return Ok(Self::Primary(compositor)),
                Err(error) => {
                    errors.push(error);
                }
            }

            match B::with_backend(settings, compatible_window.clone(), backend)
                .await
            {
                Ok(compositor) => return Ok(Self::Secondary(compositor)),
                Err(error) => {
                    errors.push(error);
                }
            }
        }

        Err(graphics::Error::List(errors))
    }

    fn create_renderer(&self) -> Self::Renderer {
        match self {
            Self::Primary(compositor) => {
                Renderer::Primary(compositor.create_renderer())
            }
            Self::Secondary(compositor) => {
                Renderer::Secondary(compositor.create_renderer())
            }
        }
    }

    fn create_surface<W: compositor::Window + Clone>(
        &mut self,
        window: W,
        width: u32,
        height: u32,
    ) -> Self::Surface {
        match self {
            Self::Primary(compositor) => Surface::Primary(
                compositor.create_surface(window, width, height),
            ),
            Self::Secondary(compositor) => Surface::Secondary(
                compositor.create_surface(window, width, height),
            ),
        }
    }

    fn configure_surface(
        &mut self,
        surface: &mut Self::Surface,
        width: u32,
        height: u32,
    ) {
        match (self, surface) {
            (Self::Primary(compositor), Surface::Primary(surface)) => {
                compositor.configure_surface(surface, width, height);
            }
            (Self::Secondary(compositor), Surface::Secondary(surface)) => {
                compositor.configure_surface(surface, width, height);
            }
            _ => unreachable!(),
        }
    }

    fn load_font(&mut self, font: Cow<'static, [u8]>) {
        delegate!(self, compositor, compositor.load_font(font));
    }

    fn fetch_information(&self) -> compositor::Information {
        delegate!(self, compositor, compositor.fetch_information())
    }

    fn present(
        &mut self,
        renderer: &mut Self::Renderer,
        surface: &mut Self::Surface,
        viewport: &graphics::Viewport,
        background_color: Color,
    ) -> Result<(), compositor::SurfaceError> {
        match (self, renderer, surface) {
            (
                Self::Primary(compositor),
                Renderer::Primary(renderer),
                Surface::Primary(surface),
            ) => compositor.present(
                renderer,
                surface,
                viewport,
                background_color,
            ),
            (
                Self::Secondary(compositor),
                Renderer::Secondary(renderer),
                Surface::Secondary(surface),
            ) => compositor.present(
                renderer,
                surface,
                viewport,
                background_color,
            ),
            _ => unreachable!(),
        }
    }

    fn screenshot(
        &mut self,
        renderer: &mut Self::Renderer,
        viewport: &graphics::Viewport,
        background_color: Color,
    ) -> Vec<u8> {
<<<<<<< HEAD
        match (self, renderer, surface) {
            (
                Self::Primary(compositor),
                Renderer::Primary(renderer),
                Surface::Primary(surface),
            ) => compositor.screenshot(
                renderer,
                surface,
                viewport,
                background_color,
            ),
            (
                Self::Secondary(compositor),
                Renderer::Secondary(renderer),
                Surface::Secondary(surface),
            ) => compositor.screenshot(
                renderer,
                surface,
                viewport,
                background_color,
            ),
=======
        match (self, renderer) {
            (Self::Primary(compositor), Renderer::Primary(renderer)) => {
                compositor.screenshot(
                    renderer,
                    viewport,
                    background_color,
                    overlay,
                )
            }
            (Self::Secondary(compositor), Renderer::Secondary(renderer)) => {
                compositor.screenshot(
                    renderer,
                    viewport,
                    background_color,
                    overlay,
                )
            }
>>>>>>> beddf49c
            _ => unreachable!(),
        }
    }
}

#[cfg(feature = "wgpu")]
impl<A, B> iced_wgpu::primitive::Renderer for Renderer<A, B>
where
    A: iced_wgpu::primitive::Renderer,
    B: core::Renderer,
{
    fn draw_primitive(
        &mut self,
        bounds: Rectangle,
        primitive: impl iced_wgpu::Primitive,
    ) {
        match self {
            Self::Primary(renderer) => {
                renderer.draw_primitive(bounds, primitive);
            }
            Self::Secondary(_) => {
                log::warn!(
                    "Custom shader primitive is not supported with this renderer."
                );
            }
        }
    }
}

#[cfg(feature = "geometry")]
mod geometry {
    use super::Renderer;
    use crate::core::{Point, Radians, Rectangle, Size, Svg, Vector};
    use crate::graphics::cache::{self, Cached};
    use crate::graphics::geometry::{self, Fill, Image, Path, Stroke, Text};

    impl<A, B> geometry::Renderer for Renderer<A, B>
    where
        A: geometry::Renderer,
        B: geometry::Renderer,
    {
        type Geometry = Geometry<A::Geometry, B::Geometry>;
        type Frame = Frame<A::Frame, B::Frame>;

        fn new_frame(&self, size: iced_graphics::core::Size) -> Self::Frame {
            match self {
                Self::Primary(renderer) => {
                    Frame::Primary(renderer.new_frame(size))
                }
                Self::Secondary(renderer) => {
                    Frame::Secondary(renderer.new_frame(size))
                }
            }
        }

        fn draw_geometry(&mut self, geometry: Self::Geometry) {
            match (self, geometry) {
                (Self::Primary(renderer), Geometry::Primary(geometry)) => {
                    renderer.draw_geometry(geometry);
                }
                (Self::Secondary(renderer), Geometry::Secondary(geometry)) => {
                    renderer.draw_geometry(geometry);
                }
                _ => unreachable!(),
            }
        }
    }

    #[derive(Debug, Clone)]
    pub enum Geometry<A, B> {
        Primary(A),
        Secondary(B),
    }

    impl<A, B> Cached for Geometry<A, B>
    where
        A: Cached,
        B: Cached,
    {
        type Cache = Geometry<A::Cache, B::Cache>;

        fn load(cache: &Self::Cache) -> Self {
            match cache {
                Geometry::Primary(cache) => Self::Primary(A::load(cache)),
                Geometry::Secondary(cache) => Self::Secondary(B::load(cache)),
            }
        }

        fn cache(
            self,
            group: cache::Group,
            previous: Option<Self::Cache>,
        ) -> Self::Cache {
            match (self, previous) {
                (
                    Self::Primary(geometry),
                    Some(Geometry::Primary(previous)),
                ) => Geometry::Primary(geometry.cache(group, Some(previous))),
                (Self::Primary(geometry), None) => {
                    Geometry::Primary(geometry.cache(group, None))
                }
                (
                    Self::Secondary(geometry),
                    Some(Geometry::Secondary(previous)),
                ) => Geometry::Secondary(geometry.cache(group, Some(previous))),
                (Self::Secondary(geometry), None) => {
                    Geometry::Secondary(geometry.cache(group, None))
                }
                _ => unreachable!(),
            }
        }
    }

    #[derive(Debug)]
    pub enum Frame<A, B> {
        Primary(A),
        Secondary(B),
    }

    impl<A, B> geometry::frame::Backend for Frame<A, B>
    where
        A: geometry::frame::Backend,
        B: geometry::frame::Backend,
    {
        type Geometry = Geometry<A::Geometry, B::Geometry>;

        fn width(&self) -> f32 {
            delegate!(self, frame, frame.width())
        }

        fn height(&self) -> f32 {
            delegate!(self, frame, frame.height())
        }

        fn size(&self) -> Size {
            delegate!(self, frame, frame.size())
        }

        fn center(&self) -> Point {
            delegate!(self, frame, frame.center())
        }

        fn fill(&mut self, path: &Path, fill: impl Into<Fill>) {
            delegate!(self, frame, frame.fill(path, fill));
        }

        fn fill_rectangle(
            &mut self,
            top_left: Point,
            size: Size,
            fill: impl Into<Fill>,
        ) {
            delegate!(self, frame, frame.fill_rectangle(top_left, size, fill));
        }

        fn stroke<'a>(&mut self, path: &Path, stroke: impl Into<Stroke<'a>>) {
            delegate!(self, frame, frame.stroke(path, stroke));
        }

        fn stroke_rectangle<'a>(
            &mut self,
            top_left: Point,
            size: Size,
            stroke: impl Into<Stroke<'a>>,
        ) {
            delegate!(
                self,
                frame,
                frame.stroke_rectangle(top_left, size, stroke)
            );
        }

        fn fill_text(&mut self, text: impl Into<Text>) {
            delegate!(self, frame, frame.fill_text(text));
        }

        fn draw_image(&mut self, bounds: Rectangle, image: impl Into<Image>) {
            delegate!(self, frame, frame.draw_image(bounds, image));
        }

        fn draw_svg(&mut self, bounds: Rectangle, svg: impl Into<Svg>) {
            delegate!(self, frame, frame.draw_svg(bounds, svg));
        }

        fn push_transform(&mut self) {
            delegate!(self, frame, frame.push_transform());
        }

        fn pop_transform(&mut self) {
            delegate!(self, frame, frame.pop_transform());
        }

        fn draft(&mut self, bounds: Rectangle) -> Self {
            match self {
                Self::Primary(frame) => Self::Primary(frame.draft(bounds)),
                Self::Secondary(frame) => Self::Secondary(frame.draft(bounds)),
            }
        }

        fn paste(&mut self, frame: Self) {
            match (self, frame) {
                (Self::Primary(target), Self::Primary(source)) => {
                    target.paste(source);
                }
                (Self::Secondary(target), Self::Secondary(source)) => {
                    target.paste(source);
                }
                _ => unreachable!(),
            }
        }

        fn translate(&mut self, translation: Vector) {
            delegate!(self, frame, frame.translate(translation));
        }

        fn rotate(&mut self, angle: impl Into<Radians>) {
            delegate!(self, frame, frame.rotate(angle));
        }

        fn scale(&mut self, scale: impl Into<f32>) {
            delegate!(self, frame, frame.scale(scale));
        }

        fn scale_nonuniform(&mut self, scale: impl Into<Vector>) {
            delegate!(self, frame, frame.scale_nonuniform(scale));
        }

        fn into_geometry(self) -> Self::Geometry {
            match self {
                Frame::Primary(frame) => {
                    Geometry::Primary(frame.into_geometry())
                }
                Frame::Secondary(frame) => {
                    Geometry::Secondary(frame.into_geometry())
                }
            }
        }
    }
}

impl<A, B> compositor::Default for Renderer<A, B>
where
    A: compositor::Default,
    B: compositor::Default,
{
    type Compositor = Compositor<A::Compositor, B::Compositor>;
}<|MERGE_RESOLUTION|>--- conflicted
+++ resolved
@@ -353,47 +353,13 @@
         viewport: &graphics::Viewport,
         background_color: Color,
     ) -> Vec<u8> {
-<<<<<<< HEAD
-        match (self, renderer, surface) {
-            (
-                Self::Primary(compositor),
-                Renderer::Primary(renderer),
-                Surface::Primary(surface),
-            ) => compositor.screenshot(
-                renderer,
-                surface,
-                viewport,
-                background_color,
-            ),
-            (
-                Self::Secondary(compositor),
-                Renderer::Secondary(renderer),
-                Surface::Secondary(surface),
-            ) => compositor.screenshot(
-                renderer,
-                surface,
-                viewport,
-                background_color,
-            ),
-=======
         match (self, renderer) {
             (Self::Primary(compositor), Renderer::Primary(renderer)) => {
-                compositor.screenshot(
-                    renderer,
-                    viewport,
-                    background_color,
-                    overlay,
-                )
+                compositor.screenshot(renderer, viewport, background_color)
             }
             (Self::Secondary(compositor), Renderer::Secondary(renderer)) => {
-                compositor.screenshot(
-                    renderer,
-                    viewport,
-                    background_color,
-                    overlay,
-                )
-            }
->>>>>>> beddf49c
+                compositor.screenshot(renderer, viewport, background_color)
+            }
             _ => unreachable!(),
         }
     }
